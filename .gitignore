--- conflicted
+++ resolved
@@ -103,11 +103,7 @@
 docs/_build/
 venv/
 *.iml
-<<<<<<< HEAD
-.idea/
-=======
 .idea/
 
 # Pytest
-.pytest_cache/
->>>>>>> e34fe353
+.pytest_cache/
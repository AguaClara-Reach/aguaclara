--- conflicted
+++ resolved
@@ -2,33 +2,23 @@
  "cells": [
   {
    "cell_type": "code",
-   "execution_count": 3,
+   "execution_count": 31,
    "metadata": {},
    "outputs": [],
    "source": [
     "######################### Imports #########################\n",
+    "import math\n",
     "import numpy as np\n",
-<<<<<<< HEAD
     "try:\n",
     "    from units import unit_registry as u\n",
     "except ModuleNotFoundError:\n",
     " \n",
     "  from AguaClara_design.units import unit_registry as u\n"
-=======
-    "\n",
-    "from AguaClara_design import physchem as pc\n",
-    "from AguaClara_design.units import unit_registry as u\n",
-<<<<<<< HEAD
-    "from AguaClara_design import utility as ut\n",
-    "from AguaClara_design import flocModel as floc"
-=======
-    "from AguaClara_design import utility as ut\n"
->>>>>>> 838312fb
    ]
   },
   {
    "cell_type": "code",
-   "execution_count": 4,
+   "execution_count": 32,
    "metadata": {
     "collapsed": true
    },
@@ -49,31 +39,99 @@
   },
   {
    "cell_type": "code",
-   "execution_count": 5,
+   "execution_count": 33,
    "metadata": {},
-   "outputs": [
-    {
-     "name": "stdout",
-     "output_type": "stream",
-     "text": [
-      "[ 0.00022176  0.00045421  0.00077482  0.00173667  0.00229774  0.00320616  0.00374052  0.00480923  0.00667949  0.00908411  0.01015283  0.0117559  0.01335898  0.0144277   0.01629796  0.0184354   0.02137437  0.02431335  0.02671797  0.02938976  0.03473335  0.04007695  0.04542054  0.05343593  0.05877952  0.06428342  0.06946671] milliliter\n"
-     ]
-    }
-   ],
+   "outputs": [],
    "source": [
-<<<<<<< HEAD
     "TUBE_CODE = [\"orange=black\",\"orange-red\",\"orange-blue\",\"orange-green\",\"green-yellow\",\"orange-yellow\",\"white-yellow\",\"orange-white\",\"black-black\",\"orange-orange\",\"white-black\",\"white-white\",\"white-red\",\"red-red\",\"red-grey\",\"grey-grey\",\"yellow-yellow\",\"yellow-blue\",\"blue-blue\",\"blue-green\",\"green-green\",\"purple-purple\",\"purple-black\",\"purple-orange\",\"purple-orange\",\"purple-white\",\"black-white\"]\n",
     "\n",
     "ID_TUBE_ARRAY = [0.13,0.19,0.25,0.38,0.44,0.51,0.57,0.64,0.76,0.89,0.95,1.02,1.09,1.14,1.22,1.30,1.42,1.52,1.65,1.75,1.85,2.06,2.29,2.54,2.62,2.79,3.17]*u.mm\n",
     "\n",
     "FLOW_TUBE_PER_REV = [0.001383333,0.002833333,0.004833333,0.010833333,0.014333333,0.02,0.023333333,0.03,0.041666667,0.056666667,0.063333333,0.073333333,0.083333333,0.09,0.101666667,0.115,0.133333333,0.151666667,0.166666667,0.183333333,0.216666667,0.25,0.283333333,0.333333333,0.366666667,0.401,0.433333333]*u.mL/REV\n",
     "\n",
-    "print (FLOW_TUBE_PER_REV)\n",
+    "TUBING_DATA = [TUBE_CODE, ID_TUBE_ARRAY, FLOW_TUBE_PER_REV]\n",
     "\n"
-=======
-    "TUBE_CODE = [\"orange=black\",\"orange-red\",\"orange-blue\",\"orange-green\",\"green-yellow\",\"orange-yellow\"]"
->>>>>>> master
->>>>>>> 838312fb
+   ]
+  },
+  {
+   "cell_type": "code",
+   "execution_count": 34,
+   "metadata": {
+    "collapsed": true
+   },
+   "outputs": [],
+   "source": [
+    "#The function below returns the flow per revolution given the ID of the 3-stop tubing.\n",
+    "#This function returns values that are very close to the table produced by ismatec.\n",
+    "\n",
+    "def flow_6roller_tube_per_rev_calc(ID_tube):\n",
+    "    \"\"\"returns the flow per revolution given the ID of the 3-stop tubing.\n",
+    "    This function returns values that are very close to the table produced by ismatec.\"\"\"\n",
+    "    \n",
+    "    return (((RADIUS_PUMP*math.pi*2)-(K_NONLINEAR*ID_tube))/(REV)*((ID_tube)**2*math.pi/4))\n",
+    "\n",
+    "#In the lab we currently have orange-yellow, yellow-blue, and purple-white tubing\n",
+    "    "
+   ]
+  },
+  {
+   "attachments": {},
+   "cell_type": "markdown",
+   "metadata": {},
+   "source": [
+    "# Determining Q.floc:"
+   ]
+  },
+  {
+   "cell_type": "code",
+   "execution_count": 35,
+   "metadata": {
+    "collapsed": true
+   },
+   "outputs": [],
+   "source": [
+    "FLOW_PLANT = 7*u.mL/u.s"
+   ]
+  },
+  {
+   "cell_type": "markdown",
+   "metadata": {},
+   "source": [
+    "### Mixing"
+   ]
+  },
+  {
+   "cell_type": "markdown",
+   "metadata": {},
+   "source": [
+    "Clay"
+   ]
+  },
+  {
+   "cell_type": "code",
+   "execution_count": null,
+   "metadata": {
+    "collapsed": true
+   },
+   "outputs": [],
+   "source": [
+    "#Turbidity (NTU) of the expected influen\n",
+    "NTU = 1.7*u.mg/u.L\n",
+    "\n",
+    "#The concentration of clay in the mixed water in the flocculator.\n",
+    "CONC_CLAY = 100*NTU\n",
+    "\n",
+    "#This is for a 100 rpm pump and is designed to get the pump operating \n",
+    "#at an rpm where it has good speed control\n",
+    "#and it has the ability to be adjusted up or down as needed. \n",
+    "#Some of our pumps have a minimum speed of about 2.3 rpm.\n",
+    "MIN_RPM = 3*REV/u.min\n",
+    "MAX_RPM = 95*REV/u.min\n",
+    "\n",
+    "CLAY_TUBING_COLORS = \"yellow-blue\" #yellow blue tubing\n",
+    "\n",
+    "ID_CLAY_TUBING = ID_TUBE_ARRAY \n",
+    "\n"
    ]
   }
  ],

ignore:
  - "docs"
<<<<<<< HEAD
  - "aguaclara/design/sed_example.py"
=======
  - "aguaclara/play.py"
>>>>>>> 07ddbfa2
<|MERGE_RESOLUTION|>--- conflicted
+++ resolved
@@ -1,7 +1,4 @@
 ignore:
   - "docs"
-<<<<<<< HEAD
   - "aguaclara/design/sed_example.py"
-=======
-  - "aguaclara/play.py"
->>>>>>> 07ddbfa2
+  - "aguaclara/play.py"
--- conflicted
+++ resolved
@@ -1,11 +1,7 @@
 from setuptools import setup, find_packages
 
 setup(name='aide_design',
-<<<<<<< HEAD
-      version='0.0.5',
-=======
       version='0.0.12',
->>>>>>> e34fe353
       description='AguaClara Infrastructure Design Engine',
       url='https://github.com/AguaClara/aguaclara_design',
       author='AguaClara at Cornell',

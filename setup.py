--- conflicted
+++ resolved
@@ -1,15 +1,9 @@
 from setuptools import setup, find_packages
 
 setup(name='aguaclara',
-<<<<<<< HEAD
       version='0.0.16',
-      description='AguaClara Infrastructure Design Engine',
-      url='https://github.com/AguaClara/aguaclara_design',
-=======
-      version='0.0.15',
       description='Open source functions for AguaClara water treatment research and plant design.',
       url='https://github.com/AguaClara/aguaclara',
->>>>>>> 41fecf29
       author='AguaClara at Cornell',
       author_email='aguaclara@cornell.edu',
       license='MIT',

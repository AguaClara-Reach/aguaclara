Design
======

.. toctree::
    :maxdepth: 2
    
<<<<<<< HEAD
=======
    component
>>>>>>> c0bfd59e
    ent_floc
    ent
    floc
    lfom<|MERGE_RESOLUTION|>--- conflicted
+++ resolved
@@ -4,10 +4,7 @@
 .. toctree::
     :maxdepth: 2
     
-<<<<<<< HEAD
-=======
     component
->>>>>>> c0bfd59e
     ent_floc
     ent
     floc

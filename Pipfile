[[source]]
url = "https://pypi.org/simple"
verify_ssl = true
name = "pypi"

[packages]
pandas = "*"
pint = "==0.8.1"
scipy = "*"
onshape_client = "*"
requests = ">=2.20.0"
matplotlib = "==3.0.3"

[dev-packages]
codecov = "*"
coverage = "*"
pytest = "*"
pytest-cov = "*"
Sphinx = "*"
sphinx_rtd_theme = "==0.4.0"
aguaclara = {editable = true,path = "."}
pytest-runner = "*"
requests = ">=2.20.0"
rope = "*"
<<<<<<< HEAD
=======
pylint = "*"
>>>>>>> c0bfd59e

[requires]
python_version = "3.6"<|MERGE_RESOLUTION|>--- conflicted
+++ resolved
@@ -22,10 +22,6 @@
 pytest-runner = "*"
 requests = ">=2.20.0"
 rope = "*"
-<<<<<<< HEAD
-=======
 pylint = "*"
->>>>>>> c0bfd59e
-
 [requires]
 python_version = "3.6"
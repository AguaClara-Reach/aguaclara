[[source]]
url = "https://pypi.org/simple"
verify_ssl = true
name = "pypi"

[packages]
pandas = "*"
pint = "==0.8.1"
scipy = "*"
onshape_client = "*"
requests = ">=2.20.0"
matplotlib = "==3.0.3"

[dev-packages]
codecov = "*"
coverage = "*"
pytest = "*"
pytest-cov = "*"
Sphinx = "*"
sphinx_rtd_theme = "==0.4.0"
<<<<<<< HEAD
=======
aguaclara = {editable = true,path = "."}
>>>>>>> c0bfd59e
pytest-runner = "*"
requests = ">=2.20.0"
rope = "*"
pylint = "*"

[requires]
python_version = "3.6"<|MERGE_RESOLUTION|>--- conflicted
+++ resolved
@@ -18,10 +18,7 @@
 pytest-cov = "*"
 Sphinx = "*"
 sphinx_rtd_theme = "==0.4.0"
-<<<<<<< HEAD
-=======
 aguaclara = {editable = true,path = "."}
->>>>>>> c0bfd59e
 pytest-runner = "*"
 requests = ">=2.20.0"
 rope = "*"

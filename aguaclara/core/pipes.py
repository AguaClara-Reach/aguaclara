--- conflicted
+++ resolved
@@ -45,17 +45,10 @@
     given nominal diameter have the same outer diameter.
 
     Steps:
-<<<<<<< HEAD
     #. Find the index of the closest nominal diameter.
        (Should this be changed to find the next largest ND?)
     #. Take the values of the array, subtract the ND, take the absolute
        value, find the index of the minimium value.
-=======
-    1. Find the index of the closest nominal diameter. 
-    (Should this be changed to find the next largest ND?)
-    2. Take the values of the array, subtract the ND, take the absolute 
-    value, find the index of the minimium value.
->>>>>>> 2b3f5bdb
     """
     index = (np.abs(np.array(pipedb['NDinch']) - (ND))).argmin()
     return pipedb.iloc[index, 1]

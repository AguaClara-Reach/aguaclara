# -*- coding: utf-8 -*-
"""
Constants which represent physical properties and scientific principles
which will be used in AguaClara plant design.
"""

from aguaclara.core.units import unit_registry as u
import aguaclara.core.pipedatabase as pipe
import numpy as np

GRAVITY = 9.80665 * u.m/u.s**2

# Water
DENSITY_WATER = 1000 * u.kg/u.m**3
NU_WATER = 1 * 10**-6 * u.m**2/u.s

# Air
P_ATM = 1*u.atm
NU_AIR = 12 * u.mm**2/u.s  # Needed for the filter siphon design
DENSITY_AIR = 1.204 * u.kg / u.mm ** 3  # "                            "

# The influence of viscosity on mixing in jet reactors
JET_ROUND_RATIO = 0.08

# This is an estimate for plane jets as created in the flocculator and
# in the sed tank jet reverser.
JET_PLANE_RATIO = 0.0124

# Everything above this line has been accounted for by me. Everything
# below needs to be checked. - Oliver
################################

# TODO: What does "vc" mean? This doesn't follow the standard naming
# conventions.
VC_ORIFICE_RATIO = 0.63

# Prompts the transition to a low flow plant
LFP_FLOW_MAX = 16.1 * u.L / u.s

W_HUMAN_MIN = 0.5 * u.m

# The height of the walkway above the drain channel bottom so that
# someone can walk through the drain channel.
H_HUMAN_ACCESS = 1.5 * u.m

# Used to set the minimum height of entrance, floc, and sed walls
H_PLANT_MIN = 0.1 * u.m

# Minimum space between fittings in a tank or fittings and the wall of
# the tank.
S_FITTING_MIN = 5 * u.cm

# Minimum channel width for constructability
<<<<<<< HEAD
CHANNEL_W_MIN = 15 * u.cm
=======
W_CHANNEL_MIN = 15 * u.cm
>>>>>>> 5b89ae7e

# Optimum "height over width ratio"; (1/2) for a rectangular open channel
RATIO_RECTANGULAR = 0.5

# Equals 1 to draw boxes showing max water levels, 0 normally
# EN_WATER=0 # TODO: ASK Monroe

# If EN_WATER is set to 1, this controls the filter operation mode for
# which water/sand elevations are drawn. 0 for terminal, 1 for clean bed,
# and 2 for backwash.
#EN_WATER=2 # TODO: ASK Monroe

<<<<<<< HEAD
DOOR_W = 1 * u.m
=======
W_DOOR = 1 * u.m
>>>>>>> 5b89ae7e

THICKNESS_ACRYLIC = 1 * u.cm

# Due to a 24 in LFOM because that's the biggest pipe we have in our
# database right now. if we need a bigger single train, we can do that
# by adding that pipe size into the pipe database
FLOW_TRAIN_MAX = 150.1 * u.L/u.s

def en_multiple_train(flow_plant):
    if flow_plant > 60 * u.L/u.s:
        return 1
    else:
        return 0


def n_train(flow_plant):
    if flow_plant > 60*u.L/u.s:
        return 1
    elif flow_plant > 60*u.L/u.s and flow_plant <= 120 * u.L/u.s:
        return 2
    else:
        return 4


def flow_train(flow_plant):
    return flow_plant / n_train(flow_plant)

##### Flow orifice meter




# Enumerated type that selects between pipe(1) and plate(0) for the LFOM
def en_lfom_pipe(flow_plant):
    if flow_plant >= 80 * u.L/u.s:
        return 0
    else:
        return 1

#### entrance tank

# Used to make a smaller entrance tank if the source water doesn't contain
# grit.
# 0 if we want entrance tank sized to capture grit, 1 for minimum size
# EN_GRIT=0 # TODO: ASK Monroe

# 0 if there is only one inlet, 1 if there is two inlet
# EN_TWO_INLETS=0

# Angle of the sloped walls of the entrance tank hoppers
ANGLE_ENT_TANK_SLOPE = 45 * u.deg

# Extra space around the float (increase in effective diameter) to ensure
# that float has free travel
S_ENT_TANK_FLOAT = 5 * u.cm

# Increased to get better mixing (10/10/2015 by Monroe)
EDR_RAPID_MIX = 3 * u.W / u.kg

# Distance that the rapid mix coupling extends into the first floc channel
# so that the RM orifice place can be fixed in place.
L_FLOC_COUPLING_EXT = 5 * u.cm

<<<<<<< HEAD
ENT_TANK_HOPPER_PEAK_W = 3 * u.cm
=======
W_ENT_TANK_HOPPER_PEAK = 3 * u.cm
>>>>>>> 5b89ae7e

# Distance from the front wall to the pipe stubs in the hopper drains so
# that an operator can easily reach them.
L_ENT_TANK_WALLTODRAIN_MAX = 40 * u.cm

# Entrance tank capture velocity
VEL_ENT_TANK_CAPTURE_BOD = 8 * u.mm/u.s

ANGLE_ENT_TANK_PLATE = 50 * u.deg

S_ENT_TANK_PLATE = 2.5 * u.cm

THICKNESS_ENT_TANK_PLATE = 2 * u.mm

DIST_CENTER_ENT_TANK_PLATE = S_ENT_TANK_PLATE + THICKNESS_ENT_TANK_PLATE

ND_ENT_TANK_MOD = 0.5 * u.inch

ND_ENT_TANK_MOD_SPACER = 0.75 * u.inch

# Thickness of the PVC disk used as the float for the chemical dose
# controller lever arm.
THICKNESS_ENT_TANK_FLOAT = 5 * u.cm

S_ENT_TANK_LAMINA_PIPETOEDGE = 5 * u.cm

ND_RAPID_MIX_PLATE_RESTRAINER = 0.5 * u.inch

# Nom diam of the pipes that are embedded in the entrance tank slope
# to support the plate settler module
ND_ENT_TANK_PLATE_SUPPORT = 3 * u.inch

# chemical dose controller
####

# 0 is alum, 1 is PACl
# EN_COAG=1

MASS_COAG_SACK = 25 * u.kg

# The coagulant stock is relatively stable and can last many days. Here we
# set the minimum time the coagulant stock will last when applying the
# maximum possible dose to size the stock tanks. In general the dose will
# be less than this and the stock will last much longer.
TIME_COAG_STOCK_MIN_EST = 1 * u.day

# Want chlorine stock to run out on average every day so that the stock
# is made fresh frequently because the chlorine stock degrades with time
# depending on temperature, concentration, and pH.
TIME_CHLOR_STOCK_AVE = 1 * u.day

ID_COAG_TUBE = 0.125 * u.inch
# 1/8" tubes are readily available in hardware stores in Honduras
ID_CHLOR_TUBE = 0.125 * u.inch

CONC_COAG_STOCK_EST = 150 * u.g/u.L

CONC_CHLOR_STOCK_EST1 = 15 * u.g/u.L

P_CHLOR = 0.7

# This is the elevation difference between the outlet of the coagulant
# stock tanks and the water level in the constant head tank, which is set
# by the hydraulic head required to provide the desired max chemical flow
# rate through the float valve orifice in the CHT.
# It is treated as constant here to ensure a practical elevation difference
# is left between the stock tanks and the CHT even when a float valve is
# selected which requires very little hydraulic head to deliver the
# required maximum chemical flow rate.
H_COAG_TANK_ABOVE_HEAD_TANK = 30 * u.cm

# This is the distance from the bottom of the stock tanks to the outlets
# to allow space for solids to settle.
DIST_CENTER_STOCK_OUTLET = 10 * u.cm

# Distance between a tank and the border of the platform
S_CHEM_TANK_BORDER = 5 * u.cm

# This is the estimated elevation difference between the water level in
# the constant head tank and the top of the entrance tank wall.
# The constant head tank water level is the same as the elevation of the
# outlet of the dosing tube when the lever arm is horizontal (zero flow).
# Therefore this height depends only on the hardware used to make the
# slider/drop tube assembly and to mount the lever arm to the entrance
# tank wall.
# Note that this will vary depending on hardware used, and is only
# defined here to calculate the elevation of the stock tanks, which can
# be approximate.
H_DOSER_ASSEMBLY = 6.77 * u.cm

# Maximum error allowed between a linear flow vs tube head loss
# relationship and the actual performance (which is affected by non-linear
# minor losses), assuming calibration at the maximum flow rate.
RATIO_LINEAR_CDC_ERROR = 0.1

# Estimated minor loss coefficient for the small-diameter flexible tubing
# using fittings that have larger ID than the tubing.
K_MINOR_CDC_TUBE = 2

# Head loss through the doser at maximum flow rate.
# Maximum head loss through the small-diameter dosing tubing, which
# corresponds to the variation in water levels in the entrance tank and
# the difference between the maximum and minimum elevation of the dosing
# tube outlet attached to the lever arm.
HL_CDC = 20 * u.cm

# Estimated distance between fluid level in constant head tank and float
# valve orifice
H_CDC_FLOAT_VALVE = 5 * u.cm

# Nominal diameter of the PVC plumbing for the chlorine dosing system.
ND_CHLOR_PIPE = 0.5 * u.inch

#Nominal diameter of the PVC plumbing for the coagulant dosing system.
ND_COAG_PIPE = 0.5 * u.inch

# Supplier Information:
# http://www.rotoplas.com/assets/files/industria/catalogo.pdf
# 5-gallon bucket
# http://www.mcmaster.com/#storage-buckets/=kd23oh
# 35-gallon drum
# http://www.jlmovingsupplies.com/c31/DIXIE-OPEN-CLOSED-HEAD-DRUMS-p36721.html
VOL_CHEM_TANK_AVAIL = [5 * u.gal, 35 * u.gal, 55 * u.gal,
                       450 * u.L, 750 * u.L, 1100 * u.L, 2500 * u.L]

D_CHEM_TANK_AVAIL = [11.875 * u.inch, 20.75 * u.inch, 22.5 * u.inch,
                     0.85 * u.m, 1.10 * u.m, 1.10 * u.m, 1.55 * u.m]

H_CHEM_TANK_AVAIL = [17.75 * u.inch, 31.75 * u.inch, 33.5 * u.inch,
                     0.99 * u.inch, 1.02 * u.inch, 1.39 * u.inch,
                     1.65 * u.inch]

# Chemical dose controller dimensions (based on inserted drawings)
####

# st587 addition
L_CDC_LEVER_ARM = 0.5 * u.m

D_CDC_LEVER_CYLINDER1 = 1 * u.inch

D_CDC_LEVER_CYLINDER4 = 2 * u.inch

D_CDC_LEVER_CYLINDER_2 = 0.5 * u.inch

L_CDC_LEVER_PIVOTTO_CYLINDER2 = 6 * u.cm

L_CDC_LEVER_CYLINDER_2TO3 = 9.5 * u.cm

L_CDC_LEVER_PIVOT_BOX = 2 * u.inch

<<<<<<< HEAD
CDC_LEVER_PIVOT_BOX_W = 1 * u.inch
=======
W_CDC_LEVER_PIVOT_BOX = 1 * u.inch
>>>>>>> 5b89ae7e

H_CDC_LEVER_PIVOT_BOX = 1 * u.inch

THICKNESS_CDC_LEVER_ARM = 0.125 * u.inch

H_CDC_LEVER_ARM = 1 * u.inch

L_CDC_LEVER_INNERBAR = 7 * u.inch

L_CDC_LEVER_MOUNTING_PLATE = 6 * u.inch

<<<<<<< HEAD
CDC_LEVER_MOUNTING_PLATE_W = 0.5 * u.cm
=======
W_CDC_LEVER_MOUNTING_PLATE = 0.5 * u.cm
>>>>>>> 5b89ae7e

H_CDC_LEVER_MOUNTING_PLATE = 2 * u.inch

S_LEVER_TO_ENT_TANK_Z_TOP = 1 * u.cm

THICKNESS_CDC_FLOAT = 5 * u.cm

D_CDC_FLOAT_CABLE = 0.5 * u.cm

L_CDC_LEVER_SLIDER_ORIGIN_TO_SCREW = 1 * u.inch

THICKNESS_CDC_LEVER_SLIDER = 0.25 * u.inch

H_CDC_LEVER_SLIDER = 1.5 * u.inch

L_CDC_LEVER_SLIDER = 3 * u.inch

H_CDC_LEVER_SLIDER_SHORT = 0.125 * u.inch

L_CDC_LEVER_CYLINDER = 6 * u.inch

L_ENT_TANK_FRONT_WALL_TO_CDC_FLOAT = 0.874 * u.m

L_CDC_LEVER = 0.5 * u.m #This may be obsolete now... mrf222 2/10/16

<<<<<<< HEAD
LEVER_ARM_W = 0.0032 * u.m
=======
W_LEVER_ARM = 0.0032 * u.m
>>>>>>> 5b89ae7e

H_LEVER_ARM = 0.0254 * u.m

D_CDC_CHT = 6 * u.inch

#Distance from the top of the entrance tank to the to the middle of the
# lever arm hole for the cable - (minus the) radius of the hole.
H_LEVER_HOLE = 0.0132 * u.m - (0.0095/2 * u.m)

DIAM_CABLE = 0.1 * u.inch

#Edited DLABOrigintoLAOriginZ to accommodate dimensions from McMaster
# vs Inserted Drawing
DIAM_LAB_ORIGIN_TO_LA_ORIGIN_Z = 0.0245 * u.m

#Distance from the lever arm origin to the outside center of the top part
# of the drop tube in the y direction.
LENGTH_LA_ORIGIN_TO_DT_Y = 0.7812 * u.m

#Distance from the lever arm origin to the drop tube in the z direction.
LENGTH_LA_ORIGIN_TO_DT_Z = 0.0429 * u.m

#Distance from the lever arm origin to the center of the drop tube in the
#x direction.
LENGTH_LA_ORIGIN_TO_DT_CENTER_X = 0.0290 * u.m

#Measured from CDC research team's apparatus.
THICKNESS_CDC_REDUCER = 9.5 * u.mm

#Distance from the lever arm origin to the center of the reducer in the
# x direction.
LENGTH_LA_ORIGIN_TO_REDUCER_X = 0.0290 * u.m

#Distance from the lever arm origin to the outside center of the top part
# of the reducer in the y direction.
LENGTH_LA_ORIGIN_TO_REDUCER_Y = 0.7135 * u.cm

#Distance from the lever arm origin to the center of the reducer in the
# x direction.
LENGTH_LA_ORIGIN_TO_REDUCER_CENTER_X = 0.0290 * u.m

#Distance from the lever arm origin to the center of the reducer in the
# y direction.
LENGTH_LA_ORIGIN_TO_REDUCER_CENTER_Y = 0.7919 * u.m

<<<<<<< HEAD
LEVER_BRACKET_W = 0.625 * u.inch
=======
W_LEVER_BRACKET = 0.625 * u.inch
>>>>>>> 5b89ae7e

LENGTH_LEVER_BRAKCET = 1.5 * u.inch

RADIUS_LA_BAR = 0.375 * u.inch

THICKNESS_LEVER_BRACKET = 0.08 * u.inch

DIAM_LA_BAR = 0.375 * u.inch

LENGTH_LA_BAR = 4 * u.inch

LENGTH_SLIDER = 3 * u.inch

<<<<<<< HEAD
SLIDER_W = 3.2 * 10**-3 * u.m
=======
W_SLIDER = 3.2 * 10**-3 * u.m
>>>>>>> 5b89ae7e

ND_DROPTUBE = 0.5 * u.inch

H_SLIDER = 0.625 * u.inch

LENGTH_DROPTUBE = 0.61 * u.m

#The length of the drop tube needs to be calculated. The drop tube must be
# as long as the supercritical flow.
#Thus the drop tube must extend down to the elevation of the sed tank
# effluent weir. This constant should be removed!

#Outer diameter of fitting- measured from CDC research team's fittin
OUTER_D_CDC_FITTING = 5/32 * u.inch

#Inner diameter of fitting- measured from CDC research team's fitting
ID_CDC_FITTING = 0.126 * u.inch

#Length of fitting - measured from CDC research team's fitting
L_CDC_FITTING = 0.75 * u.inch

#st587 addition
##Constant Head Tank Dimensions

#five gallons bucket dimensions for constant head tanks

DIAM_CHT = 10 * u.cm

H_CHT = 37/3 * u.cm

THICKNESS_CHT_WALL = 1/3 * u.cm

ND_DELIVERY_PIPE = 0.6 * u.inch

PIPE_SCHEDULE_FLEX_TUBE = 2

LENGTH_PVC_BALL_VALVE = 0.1625/4 * u.cm

THICKNESS_MOUNTING_BOARD = 1.5 * u.inch

##Manifold Dimensions

SPACE_CDC_LEVER_TO_MANIFOLD = 40 * u.cm

LENGTH_CHLOR_AIR_RELEASE_PIPE = 30 * u.cm #Arbitratily selected


####Flocculator
##The minor loss coefficient is 2. According to measurements at Agalteca
# and according to
# https://confluence.cornell.edu/display/AGUACLARA/PAHO+Water+Treatment+Publications
# (page 100 in chapter on flocculation)
H_FLOC_OPTION = 0

##Increased both to provide a safety margin on flocculator head loss and
# to simultaneously scale back on the actual collision potential we are
# trying to achieve.
K_MINOR_FLOC_BAFFLE = 2.5

SPACE_FLOC_BAFFLE_SET_BACK_PLASTIC= 2 * u.cm

###Target flocculator collision potential basis of design
COLL_POT_FLOC_BOD = 75 * u.m**(2/3)

##Minimum width of flocculator channel required for constructability based
# on the width of the human hip
FLOC_W_MIN_CONST = 45 * u.cm

##Minimum and maximum distance between expansions to baffle spacing ratio for
#flocculator geometry that will provide optimal efficiency.
RATIO_HS_MIN = 3
RATIO_HS_MAX = 6

##Ratio of the width of the gap between the baffle and the wall and the
# spacing between the baffles.
RATIO_FLOC_BAFFLE = 1

##Max energy dissipation rate in the flocculator, basis of design.
ENERGY_DIS_FLOC_BOD = 10* u.mW/u.kg

TIME_FLOC_DRAIN = 15 * u.min

ND_FLOC_MOD = 0.5 * u.inch

ND_FLOC_SPACER = 0.75 * u.inch

SPACE_FLOC_MOD_EDGE_TO_LAST_PIPE = 10 * u.cm

ND_FLOC_RM_RESTRAINER = 0.5 * u.inch

###Height that the drain stub extends above the top of the flocculator wall
LENGTH_FLOC_DRAIN_STUB_EXT = 20 * u.cm

SPACE_FLOC_MOD_PIPE_TO_EDGE = 10 * u.cm

THICKNESS_FLOC_BAFFLE = 2 * u.mm



###Sedimentation tank
##General

VEL_SED_UP_BOD = 1 * u.mm/u.s

##Plate settler
VEL_SED_CONC_BOD = 0.12 * u.mm/u.s  # capture velocity

ANGLE_SED_PLATE = 60 * u.deg

SPACE_SED_PLATE = 2.5*u.cm

N_SED_MODULE_PLATES_MIN = 8

# This is moved to template because THICKNESS_SED_PLATE is in materials.yaml
# DIST_CENTER_SED_PLATE = SPACE_SED_PLATE + THICKNESS_SED_PLATE

# Bottom of channel
ANGLE_SED_SLOPE = 50 * u.deg

##This slope needs to be verified for functionality in the field.
# A steeper slope may be required in the floc hopper.
ANGLE_SED_HOPPER_SLOPE = 45 * u.deg

H_WATER_SED_EST = 2 * u.m

SED_GATE_VALVE_URL = "https://confluence.cornell.edu/download/attachments/173604905/Sed-Scaled-Gate-Valve-Threaded.dwg"

SUPPORT_BOLT_URL = "https://confluence.cornell.edu/download/attachments/173604905/PlateSettlerSupportBolt.dwg"

##Inlet channel
HEADLOSS_SED_WEIR_MAX = 5 * u.cm

##Height of the inlet channel overflow weir above the normal water level
# in the inlet channel so that the far side of the overflow weir does not
# fill with water under normal operating conditions. This means the water
# level in the inlet channel will increase when the inlet overflow weir
# is in use.
H_SED_INLET_WEIR_FREE_BOARD = 2 * u.cm

THICKNESS_SED_WEIR = 5*u.cm

HL_SED_INLET_MAX = 1 * u.cm

# ratio of the height to the width of the sedimentation tank inlet channel.
RATIO_HW_SED_INLET = 0.95

##Exit launder
##Target headloss through the launder orifices
HEADLOSS_SED_LAUNDER_BOD = 4 * u.cm

##Acceptable ratio of min to max flow through the launder orifices
RATIO_FLOW_LAUNDER_ORIFICES = 0.80

##Center to center spacing of orifices in the launder
DIST_CENTER_SED_LAUNDER_EST = 10 * u.cm

##The additional length needed in the launder cap pipe that is to be
# inserted into the launder coupling
LENGTH_SED_LAUNDER_CAP_EXCESS = 3 * u.cm

##Space between the top of the plate settlers and the bottom of the
# launder pipe
H_LAMELLA_TO_LAUNDER = 5 * u.cm

##The additional length needed in the launder cap pipe that is to be
# inserted into the launder coupling

##Diameter of the pipe used to hold the plate settlers together
NDETER_SED_MOD = 0.5 * u.inch

##Diameter of the pipe used to create spacers. The spacers slide over the
# 1/2" pipe and are between the plates
NDETER_SED_MOD_SPACER = 0.75 * u.inch

SDR_SED_MOD_SPACER = 17

##This is the vertical thickness of the lip where the lamella support sits. mrf222
THICKNESS_SED_LAMELLA_LEDGE = 8 * u.cm

SPACE_SED_LAMELLA_PIPE_TO_EDGE = 5 * u.cm

##Approximate x-dimension spacing between cross pipes in the plate settler
# support frame.
DIST_CENTER_SED_PLATE_FRAME_CROSS_EST = 0.8 * u.m

##Estimated plate length used to get an initial estimate of sedimentation
# tank active length.
LENGTH_SED_PLATE_EST = 60 * u.cm

##Pipe size of the support frame that holds up the plate settler modules
NDETER_SED_PLATE_FRAME = 1.5 * u.inch

##Floc weir

#Vertical distance from the top of the floc weir to the bottom of the pipe
# frame that holds up the plate settler modules
H_FLOC_WEIR_TO_PLATE_FRAME = 10 * u.cm

##Minimum length (X dimension) of the floc hopper
LENGTH_SED_HOPPER_MIN = 50 * u.cm

##Inlet manifold
##Max energy dissipation rate in the sed diffuser outletS
ENERGY_DIS_SED_INT_MAX = 150 * u.mW/u.kg

##Ratio of min to max flow through the inlet manifold diffusers
RATIO_FLOW_SED_INLET = 0.8

ND_SED_MANIFOLD_MAX = 8 * u.inch

SDR_SED_MANIFOLD = 41  # SDR of pipe for sed tank inlet manifold

##This is the minimum distance between the inlet manifold and the slope
# of the sed tank.
SPACE_SED_INLET_MAN_SLOPE = 10 * u.cm

##Length of exposed manifold stub coming out of the floc weir to which the
# free portion of the inlet manifold is attached with a flexible coupling.
LENGTH_SED_MAN_CONNECTION_STUB = 4 * u.cm

##Space between the end of the manifold pipe and the edge of the first
# diffuser's hole, or the first manifold orifice.

LENGTH_SED_MANIFOLD_FIRST_DIFFUSER_GAP = 3 * u.cm

##Vertical distance from the edge of the jet reverser half-pipe to the tip
# of the inlet manifold diffusers
H_JET_REVERSER_TO_DIFFUSERS = 3 * u.cm

##Gap between the end of the inlet manifold pipe and the end wall of the
# tank to be able to install the pipe
LENGTH_SED_MANIFOLD_PIPE_FROM_TANK_END = 2  *u.cm

LENGTH_SED_WALL_TO_DIFFUSER_GAP_MIN = 3 * u.cm

##Diameter of the holes drilled in the manifold so that the molded 1"
# diffuser pipes can fit tightly in place (normal OD of a 1" pipe is
# close to 1-5/16")
DIAM_SED_MANIFOLD_PORT = 1.25 * u.inch

ND_JET_REVERSER = 3 * u.inch  # nominal diameter of pipe used for jet reverser in bottom of set tank

SDR_REVERSER = 26  # SDR of jet reverser pipe

## Diffuser geometry
SDR_DIFFUSER = 26  # SDR of diffuser pipe

ND_DIFFUSER_PIPE = 4 * u.cm  # nominal diameter of pipe used to make diffusers

AREA_PVC_DIFFUSER = (np.pi/4) * ((pipe.OD(ND_DIFFUSER_PIPE)**2)
                                 - (pipe.ID_SDR(ND_DIFFUSER_PIPE, SDR_DIFFUSER))**2)

RATIO_PVC_STRETCH = 1.2  # stretch factor applied to the diffuser PVC pipes as they are heated and molded

T_DIFFUSER = ((pipe.OD(ND_DIFFUSER_PIPE) -
                        pipe.ID_SDR(ND_DIFFUSER_PIPE, SDR_DIFFUSER))
                              / (2 * RATIO_PVC_STRETCH))

W_DIFFUSER_INNER = 0.3175 * u.cm  # opening width of diffusers

# Calculating using a minor loss equation with K = 1
V_SED_DIFFUSER_MAX = np.sqrt(2 * GRAVITY * HL_SED_INLET_MAX).to(u.mm/u.s)

L_DIFFUSER = 15 * u.cm  # vertical length of diffuser

B_DIFFUSER = 5 * u.cm  # center to center spacing beteen diffusers

HEADLOSS_SED_DIFFUSER = 0.001 * u.m # Headloss through the diffusers to ensure uniform flow between sed tanks

##Outlet to filter
#If the plant has two trains, the current design shows the exit channel
# continuing from one set of sed tanks into the filter inlet channel.
#The execution of this extended channel involves a few calculations.
HEADLOSS_SED_TO_FILTER_PIPE_MAX = 10 * u.cm
#==============================================================================
# if EN_DOUBLE_TRAIN == 1:
#     K_SED_EXIT = 1
# else:
#     K_SED_EXIT = 0
#
#
# if EN_DOUBLE_TRAIN == 1:
#    H_EXIT_FREE = 5 * u.cm
# else:
#    H_EXIT_FREE = 0 * u.cm
#==============================================================================

##added 12/5/16 by mrf222 ensures weir does not overtop backwards if
# filter weir is too high
H_SED_WEIR_FREE_BOARD = 5 * u.cm



##Stacked rapid sand filter
####Construction and Design Inputs

#Design guidelines say 11 mm/s. The success of lab-scale backwashing at
# 10 mm/s suggests that this is a reasonable and conservative value
VEL_FILTER_Bw_ = 11 * u.mm/u.s

N_FILTER_LAYER = 6

VEL_FILTER_LAYER = 1.833 * u.mm/u.s ##VEL_FIBER_DIST_CENTER_/N_FIBER_LAYER

##Minimum thickness of each filter layer (can be increased to accomodate
# larger pipe diameters in the bottom layer)
H_FILTER_LAYER_MIN = 20 * u.cm

##center to center distance for slotted pipes
DIST_CENTER_FILTER_MANIFOLD_BRANCH = 10 * u.cm

##How far the branch extends into the trunk line
LENGTH_FILTER_MAN_BRANCH_EXT = 2 * u.cm

##The time to drain the filter box of the water above the fluidized bed
TIME_FIBER_BACKWASH_INITIATION_BOD = 3 * u.min

##Mickey suggested this value based on lab experience. This was moved to
# Expert Inputs 12/4/16 by mrf222 as a result of feedback from Monroe and
# Skyler. In the Moroceli plant, the Fi Entrance box was overflowing
# before filtration backwash. The HL of a dirty filter has therefore been
# increased from 40 to 60 cm.
HEADLOSS_FILTER_DIRTY = 60 * u.cm

##This is the extra head we are going to provide on top of steady state
# backwash head loss to ensure that we can fluidize the bed to initiate
# backwash.
HEADLOSS_FIBER_BACKWASH_STEADY_FLOW = 20 * u.cm

##Maximum acceptable head loss through the siphon at steady state; used to
# calculate a diameter
HEADLOSS_FILTER_SIPHON_MAX = 35 * u.cm

##Diameter of sand drain pipe
NDETER_FILTER_SAND_OUTLET = 2 * u.inch

##Height of the barrier between the exit box and distribution box.
H_FILTER_DIST_BARRIER = 10 * u.cm

##Length that the siphon pipe extends up into the plant drain channel.
#Being able to shorten the stub from which the siphon discharges into the
# main plant drain channel allows for some flexibility in the hydraulic design.
LENGTH_FILTER_SIPHON_CHANNEL_STUB_MIN = 20 * u.cm

HEADLOSS_FILTER_ENTRANCE_PIPE_MAX = 10 * u.cm

NDETER_FILTER_TRUNK_MAX = 6 * u.inch

NDETER_FILTER_BACK_WASH_SIPHON_MAX = 8 * u.inch

##Purge valves on the trunk lines are angled downwards so that sediment is
# cleared more effectively. This angle allows the tees to fit on top of one
# another at the filter wall.
ANGLE_FILTER_TRUNK_VALVES = 25 * u.deg

##Purge valves on the trunk lines are angled downwards so that sediment is
# cleared more effectively. This angle allows the tees to fit on top of one
# another at the filter wall.
THICKNESS_FILTER_WEIR = 5 * u.cm

SPACE_FILTER_BRANCH_TO_WALL = 5 * u.cm

FILTER_GATE_VALUE_URL = "https://confluence.cornell.edu/download/attachments/173604905/Fi-Scaled-Gate-Valve-Threaded.dwg"
FILTER_BALL_VALVE_URL = "https://confluence.cornell.edu/download/attachments/173604905/FiMetalBallValve.dwg"

H_FILTER_WALL_TO_PLANT_FLOOR_MIN = 10 * u.cm

HEADLOSS_FILTER_INLET_WEIR_MAX = 5 * u.cm

##Dimensions get too small for construction below a certain flow rate
FLOW_FILTER_MIN = 8 * u.L/u.s

LENGTH_FILTER_MAN_FEMCO_COUPLING = 6 * u.cm

##Nominal diameter of the spacer tees in the four corners of the filter
# manifold assembly.
NDETER_FILTER_MAN_WING_SPACER = 2 * u.inch

##Length of the vertical pipe segment following the valve on the filter
# sand drain. This stub can be capped to allow the sand in the valve to
# settle, so that the valve can be closed without damage from fluidized sand.
LENGTH_FILTER_SAND_OUTLET_PIPE = 20 * u.cm




#######Elevation Safety Margins

##Minimum depth in the entrance box during backwash such that there is
# standing water over the inlet.
H_FILTER_BACKWASH_NO_SUCK_AIR = 20 * u.cm

##Minimum water depth over the orifices in the siphon manifold so that air
# is not entrained.
H_FILTER_SIPHON_NO_SUCK_AIR = 10 * u.cm

H_FILTER_FLUIDIZED_BED_TO_SIPHON = 20 * u.cm

H_FILTER_FORWARD_NO_SUCK_AIR = 10 * u.cm

H_FILTER_WEIR_FREEFALL = 3 * u.cm

H_FILTER_AIR_REMOVAL_BLOCK_SUBMERGED = 5 * u.cm

H_FILTER_BYPASS_SAFETY = 10 * u.cm

H_DRAIN_OUTLET_SAFETY = 10 * u.cm

H_FILTER_OVERFLOW_WEIR_FREEFALL = 10 * u.cm



#######Plant drain channel

###Space beyond the entrance tank in the plant drain channel where the
# drop pipes from the CDC lever arm can come down and be connected with
# the chlorine and coagulant dosing points.
LENGTH_CHEM_LEVER_ARM_SPACE = 75 * u.cm


###Operator access

##combine walkway assumptions!
<<<<<<< HEAD
MP_WALKWAY_MIN_W = 1 * u.m

##Width of the walkway above the main plant drain channel
DC_WALKWAY_W = 1.2 * u.m

##Width of the floor space between the flocculator and the rapid mix pipe
# floor cutout next to the entrance tank.
ET_WALKWAY_W = 1 * u.m
=======
W_MP_WALKWAY_MIN = 1 * u.m

##Width of the walkway above the main plant drain channel
W_DC_WALKWAY = 1.2 * u.m

##Width of the floor space between the flocculator and the rapid mix pipe
# floor cutout next to the entrance tank.
W_ET_WALKWAY = 1 * u.m
>>>>>>> 5b89ae7e

##for high flow, double train situations
W_TRAIN_WALKWAY = 1.5 * u.m

W_BASEMENT_STAIRS = 0.9 * u.m

W_ENTRANCE_STAIRS = 1.2 * u.m


##Minor loss coefficients
##Individual K Values

##90 deg elbow
K_MINOR_EL90 = 0.9

K_MINOR_EL45 = 0.45
##The loss coefficient for the channel transition in a 90 degree turn
K_MINOR_90 = 0.4

K_MINOR_ANGLE_VALVE = 4.3

K_MINOR_GLOBE_VALVE = 10

K_MINOR_GATE_VALVE = 0.39

K_MINOR_CHECK_VALVE_CONV = 4

K_MINOR_CHECK_VALVE_BALL = 4.5

##headloss coefficient of jet
K_MINOR_EXP = 1

K_MINOR_TEE_FLOW_RUN = 0.6

K_MINOR_TEE_FLOW_BR = 1.8

K_MINOR_PIPE_ENTRANCE = 0.5

K_MINOR_PIPE_EXIT = 1

K_MINOR_RM_GATE_VIN = 25

# Everything below this line needs to be checked whether it is still
# necessary.
##################################

# General assumptions and constants
PLANT_ORIGIN = [0, 0, 0] * u.m
COUNTRY = 0
LANGUAGE = 0<|MERGE_RESOLUTION|>--- conflicted
+++ resolved
@@ -51,11 +51,7 @@
 S_FITTING_MIN = 5 * u.cm
 
 # Minimum channel width for constructability
-<<<<<<< HEAD
 CHANNEL_W_MIN = 15 * u.cm
-=======
-W_CHANNEL_MIN = 15 * u.cm
->>>>>>> 5b89ae7e
 
 # Optimum "height over width ratio"; (1/2) for a rectangular open channel
 RATIO_RECTANGULAR = 0.5
@@ -68,11 +64,7 @@
 # and 2 for backwash.
 #EN_WATER=2 # TODO: ASK Monroe
 
-<<<<<<< HEAD
 DOOR_W = 1 * u.m
-=======
-W_DOOR = 1 * u.m
->>>>>>> 5b89ae7e
 
 THICKNESS_ACRYLIC = 1 * u.cm
 
@@ -136,11 +128,7 @@
 # so that the RM orifice place can be fixed in place.
 L_FLOC_COUPLING_EXT = 5 * u.cm
 
-<<<<<<< HEAD
 ENT_TANK_HOPPER_PEAK_W = 3 * u.cm
-=======
-W_ENT_TANK_HOPPER_PEAK = 3 * u.cm
->>>>>>> 5b89ae7e
 
 # Distance from the front wall to the pipe stubs in the hopper drains so
 # that an operator can easily reach them.
@@ -291,11 +279,7 @@
 
 L_CDC_LEVER_PIVOT_BOX = 2 * u.inch
 
-<<<<<<< HEAD
 CDC_LEVER_PIVOT_BOX_W = 1 * u.inch
-=======
-W_CDC_LEVER_PIVOT_BOX = 1 * u.inch
->>>>>>> 5b89ae7e
 
 H_CDC_LEVER_PIVOT_BOX = 1 * u.inch
 
@@ -307,11 +291,7 @@
 
 L_CDC_LEVER_MOUNTING_PLATE = 6 * u.inch
 
-<<<<<<< HEAD
 CDC_LEVER_MOUNTING_PLATE_W = 0.5 * u.cm
-=======
-W_CDC_LEVER_MOUNTING_PLATE = 0.5 * u.cm
->>>>>>> 5b89ae7e
 
 H_CDC_LEVER_MOUNTING_PLATE = 2 * u.inch
 
@@ -337,11 +317,7 @@
 
 L_CDC_LEVER = 0.5 * u.m #This may be obsolete now... mrf222 2/10/16
 
-<<<<<<< HEAD
 LEVER_ARM_W = 0.0032 * u.m
-=======
-W_LEVER_ARM = 0.0032 * u.m
->>>>>>> 5b89ae7e
 
 H_LEVER_ARM = 0.0254 * u.m
 
@@ -387,11 +363,7 @@
 # y direction.
 LENGTH_LA_ORIGIN_TO_REDUCER_CENTER_Y = 0.7919 * u.m
 
-<<<<<<< HEAD
 LEVER_BRACKET_W = 0.625 * u.inch
-=======
-W_LEVER_BRACKET = 0.625 * u.inch
->>>>>>> 5b89ae7e
 
 LENGTH_LEVER_BRAKCET = 1.5 * u.inch
 
@@ -405,11 +377,7 @@
 
 LENGTH_SLIDER = 3 * u.inch
 
-<<<<<<< HEAD
 SLIDER_W = 3.2 * 10**-3 * u.m
-=======
-W_SLIDER = 3.2 * 10**-3 * u.m
->>>>>>> 5b89ae7e
 
 ND_DROPTUBE = 0.5 * u.inch
 
@@ -833,7 +801,6 @@
 ###Operator access
 
 ##combine walkway assumptions!
-<<<<<<< HEAD
 MP_WALKWAY_MIN_W = 1 * u.m
 
 ##Width of the walkway above the main plant drain channel
@@ -842,16 +809,6 @@
 ##Width of the floor space between the flocculator and the rapid mix pipe
 # floor cutout next to the entrance tank.
 ET_WALKWAY_W = 1 * u.m
-=======
-W_MP_WALKWAY_MIN = 1 * u.m
-
-##Width of the walkway above the main plant drain channel
-W_DC_WALKWAY = 1.2 * u.m
-
-##Width of the floor space between the flocculator and the rapid mix pipe
-# floor cutout next to the entrance tank.
-W_ET_WALKWAY = 1 * u.m
->>>>>>> 5b89ae7e
 
 ##for high flow, double train situations
 W_TRAIN_WALKWAY = 1.5 * u.m

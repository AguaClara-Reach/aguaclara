--- conflicted
+++ resolved
@@ -14,12 +14,8 @@
 import aguaclara.core.head_loss as hl
 import aguaclara.core.materials as mat
 import aguaclara.core.physchem as pc
-<<<<<<< HEAD
-from aguaclara.core.units import unit_registry as u
-=======
 import aguaclara.core.pipes as pipe
 from aguaclara.core.units import u
->>>>>>> 361ef3e8
 import aguaclara.core.utility as ut
 
 from aguaclara.design.component import Component
@@ -88,12 +84,7 @@
                                 self.floc_end_depth,
                                 nu,
                                 mat.PVC_PIPE_ROUGH,
-<<<<<<< HEAD
                                 drain_pipe_k_minor)
-=======
-                                k_minor)
-        return drain_id.to(u.cm)
->>>>>>> 361ef3e8
 
         self.drain_pipe = Pipe(
             id = drain_id,

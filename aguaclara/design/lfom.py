"""The Linear Flow Orifice Meter (LFOM) of an AguaClara water treatment plant
<<<<<<< HEAD
imitates a Sutro Weir and produces a linear relation between flow rate and
=======
imitates a sutro weir and produces a linear relation between flow rate and
>>>>>>> c0bfd59e
water level within the entrance tank.

Example:
    >>> from aguaclara.design.lfom import *
<<<<<<< HEAD
    >>> lfom = LFOM(q = 20 * u.L / u.s, hl = 20 * u.cm,...)
=======
    >>> lfom = LFOM(q = 20 * u.L / u.s, hl = 20 * u.cm)
>>>>>>> c0bfd59e
    >>> lfom.row_n
    6
"""
import aguaclara.core.constants as con
import aguaclara.core.physchem as pc
import aguaclara.core.pipes as pipe
import aguaclara.core.utility as ut
import aguaclara.core.drills as drills
from aguaclara.core.units import unit_registry as u
from aguaclara.design.component import Component

import numpy as np
import math


class LFOM(Component):
    """Design and AguaClara plant's LFOM.
    
    Design Inputs:
        - ``q (float * u.L/u.s)``: Flow rate (recommended, defaults to 20L/s)
        - ``temp (float * u.degC)``: Water temperature (recommended, defaults to
          20°C)
        - ``hl (float * u.cm)``: Head loss (optional, defaults to 20cm)
        - ``safety_factor (float)``: Safety factor (optional, defaults to 1.5)
        - ``sdr (float)``: Standard dimension ratio (optional, defaults to 26)
        - ``drill_bits (float * u.inch array)``: List of drill bits 
          (optional) 
        - ``orifice_s (float * u.cm)``: The spacing between orifices (optional, 
          defaults to 0.5cm)
    """
    def __init__(self, q=20.0 * u.L / u.s, temp=20.0 * u.degC,
                 hl=20.0 * u.cm,
                 safety_factor=1.5,
                 sdr=26.0,
                 drill_bits=drills.DRILL_BITS_D_IMPERIAL,
                 orifice_s=0.5 * u.cm):
        super().__init__(q = q, temp = temp)
        self.hl = hl
        self.safety_factor = safety_factor
        self.sdr = sdr
        self.drill_bits = drill_bits
        self.orifice_s = orifice_s

    def stout_w_per_flow(self, h):
        """The width of a stout weir at a given elevation.
        
        Args:
<<<<<<< HEAD
            - ``h (float * u.m)
=======
            - ``h (float * u.m)``: Elevation height
>>>>>>> c0bfd59e
        """
        w_per_flow = 2 / ((2 * pc.gravity * h) ** (1 / 2) *
                          con.VC_ORIFICE_RATIO * np.pi * self.hl)
        return w_per_flow.to_base_units()

    @property
    def row_n(self):
        """ The number of rows."""
        N_estimated = (self.hl * np.pi / (2 * self.stout_w_per_flow(self.hl) * \
             self.q)).to(u.dimensionless)
        row_n = min(10, max(4, math.trunc(N_estimated.magnitude)))
        return row_n

    @property
    def row_b(self):
        """The distance center to center between each row of orifices."""
        return self.hl / self.row_n

    @property
    def vel_critical(self):
        """The average vertical velocity of the water inside the LFOM pipe
        at the bottom of the orfices."""
        return (4 / (3 * math.pi) * (2 * pc.gravity * self.hl) ** \
            (1 / 2)).to(u.m/u.s)

    @property
    def pipe_a_min(self):
        """The minimum cross-sectional area of the LFOM pipe assuring
        a safety factor."""
        return (self.safety_factor * self.q / self.vel_critical).to(u.cm**2)

    @property
    def pipe_nd(self):
        """The nominal diameter of the LFOM pipe"""
        ID = pc.diam_circle(self.pipe_a_min)
        return pipe.ND_SDR_available(ID, self.sdr)

    @property
    def top_row_orifice_a(self):
        """The orifice area corresponding to the top row of orifices."""
<<<<<<< HEAD
        # Calculate the center of the top row:
        z = self.hl - 0.5 * self.row_b
        # Multiply the stout weir width by the height of one row.
=======
        z = self.hl - 0.5 * self.row_b
>>>>>>> c0bfd59e
        return self.stout_w_per_flow(z) * self.q * self.row_b

    @property
    def orifice_d_max(self):
        """The maximum orifice diameter."""
        return pc.diam_circle(self.top_row_orifice_a)

    @property
    def orifice_d(self):
        """The actual orifice diameter."""
        maxdrill = min(self.row_b, self.orifice_d_max)
        return ut.floor_nearest(maxdrill, self.drill_bits)

    @property
    def drill_bit_a(self):
        """The area of the actual drill bit."""
        return pc.area_circle(self.orifice_d)

    @property
    def orifice_n_max_per_row(self):
        """The max number of orifices allowed in each row."""
        c = math.pi * pipe.ID_SDR(self.pipe_nd, self.sdr)
        b = self.orifice_d + self.orifice_s

        return math.floor(c/b)

    @property
    def q_per_row(self):
        """An array of flow at each row."""
        return np.linspace(1 / self.row_n, 1, self.row_n)*self.q

    @property
    def orifice_h_per_row(self):
        """The height of the center of each row of orifices."""
        height_orifices = (np.linspace(0, self.row_n - 1, self.row_n)) * \
            self.row_b + 0.5 * self.orifice_d
        return height_orifices

    def q_submerged(self, row_n, orifice_n_per_row):
        """The flow rate through some number of submerged rows.
        
        Args:
            - ``row_n``: Number of submerged rows
        """
        flow = 0 * u.L / u.s
        for i in range(row_n):
            flow = flow + (orifice_n_per_row[i] * (
               pc.flow_orifice_vert(self.orifice_d,
                                    self.row_b*(row_n + 1)
                                    - self.orifice_h_per_row[i],
                                    con.VC_ORIFICE_RATIO)))
        return flow.to(u.L / u.s)

    @property
    def orifice_n_per_row(self):
        """The number of orifices at each level."""
<<<<<<< HEAD
        # H is distance from the bottom of the next row of orifices to the
        # center of the current row of orifices
=======
>>>>>>> c0bfd59e
        h = self.row_b - 0.5*self.orifice_d
        flow_per_orifice = pc.flow_orifice_vert(self.orifice_d, h,
         con.VC_ORIFICE_RATIO)
        n = np.zeros(self.row_n)
        for i in range(self.row_n):
<<<<<<< HEAD
            # calculate the ideal number of orifices at the current row without
            # constraining to an integer
            flow_needed = self.q_per_row[i] - self.q_submerged(i, n)
            n_orifices_real = (flow_needed / \
                flow_per_orifice).to(u.dimensionless)
            # constrain number of orifices to be less than the max per row and
            # greater or equal to 0
=======
            flow_needed = self.q_per_row[i] - self.q_submerged(i, n)
            n_orifices_real = (flow_needed / \
                flow_per_orifice).to(u.dimensionless)
>>>>>>> c0bfd59e
            n[i] = min((max(0, round(n_orifices_real))),
             self.orifice_n_max_per_row)
        return n

    @property
    def error_per_row(self):
        """The error of the design based off the predicted flow rate and 
        the actual flow rate."""
        q_error = np.zeros(self.row_n)
        for i in range(self.row_n):
            actual_flow = self.q_submerged(i, self.orifice_n_per_row)
            q_error[i] = (((actual_flow - self.q_per_row[i]) / \
                 self.q_per_row[i]).to(u.dimensionless)).magnitude
        return q_error
        <|MERGE_RESOLUTION|>--- conflicted
+++ resolved
@@ -1,18 +1,10 @@
 """The Linear Flow Orifice Meter (LFOM) of an AguaClara water treatment plant
-<<<<<<< HEAD
-imitates a Sutro Weir and produces a linear relation between flow rate and
-=======
 imitates a sutro weir and produces a linear relation between flow rate and
->>>>>>> c0bfd59e
 water level within the entrance tank.
 
 Example:
     >>> from aguaclara.design.lfom import *
-<<<<<<< HEAD
-    >>> lfom = LFOM(q = 20 * u.L / u.s, hl = 20 * u.cm,...)
-=======
     >>> lfom = LFOM(q = 20 * u.L / u.s, hl = 20 * u.cm)
->>>>>>> c0bfd59e
     >>> lfom.row_n
     6
 """
@@ -60,11 +52,7 @@
         """The width of a stout weir at a given elevation.
         
         Args:
-<<<<<<< HEAD
-            - ``h (float * u.m)
-=======
             - ``h (float * u.m)``: Elevation height
->>>>>>> c0bfd59e
         """
         w_per_flow = 2 / ((2 * pc.gravity * h) ** (1 / 2) *
                           con.VC_ORIFICE_RATIO * np.pi * self.hl)
@@ -105,13 +93,7 @@
     @property
     def top_row_orifice_a(self):
         """The orifice area corresponding to the top row of orifices."""
-<<<<<<< HEAD
-        # Calculate the center of the top row:
         z = self.hl - 0.5 * self.row_b
-        # Multiply the stout weir width by the height of one row.
-=======
-        z = self.hl - 0.5 * self.row_b
->>>>>>> c0bfd59e
         return self.stout_w_per_flow(z) * self.q * self.row_b
 
     @property
@@ -168,29 +150,14 @@
     @property
     def orifice_n_per_row(self):
         """The number of orifices at each level."""
-<<<<<<< HEAD
-        # H is distance from the bottom of the next row of orifices to the
-        # center of the current row of orifices
-=======
->>>>>>> c0bfd59e
         h = self.row_b - 0.5*self.orifice_d
         flow_per_orifice = pc.flow_orifice_vert(self.orifice_d, h,
          con.VC_ORIFICE_RATIO)
         n = np.zeros(self.row_n)
         for i in range(self.row_n):
-<<<<<<< HEAD
-            # calculate the ideal number of orifices at the current row without
-            # constraining to an integer
             flow_needed = self.q_per_row[i] - self.q_submerged(i, n)
             n_orifices_real = (flow_needed / \
                 flow_per_orifice).to(u.dimensionless)
-            # constrain number of orifices to be less than the max per row and
-            # greater or equal to 0
-=======
-            flow_needed = self.q_per_row[i] - self.q_submerged(i, n)
-            n_orifices_real = (flow_needed / \
-                flow_per_orifice).to(u.dimensionless)
->>>>>>> c0bfd59e
             n[i] = min((max(0, round(n_orifices_real))),
              self.orifice_n_max_per_row)
         return n

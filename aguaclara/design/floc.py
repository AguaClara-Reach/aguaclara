--- conflicted
+++ resolved
@@ -1,16 +1,3 @@
-<<<<<<< HEAD
-import math
-from operator import attrgetter
-
-import numpy as np
-from cachetools import cachedmethod, LFUCache
-from onshapepy import Part
-
-import aguaclara.core.constants as con
-import aguaclara.core.physchem as pc
-import aguaclara.design.human_access as ha
-from aguaclara.core.units import unit_registry as u
-=======
 """Flocculator design.
 
 This module provides all constants and functions necessary to design an
@@ -18,15 +5,17 @@
 (head loss, retention time, etc.) and geometric (baffle spacing, channel length,
 etc.) values that specify a flocculator design.
 """
-
-import aguaclara.core.head_loss as minorloss
+import math
+from operator import attrgetter
+
+import numpy as np
+from cachetools import cachedmethod, LFUCache
+from onshapepy import Part
+
+import aguaclara.core.constants as con
+import aguaclara.core.physchem as pc
 import aguaclara.design.human_access as ha
-import aguaclara.core.physchem as pc
-import aguaclara.core.pipes as pipes
 from aguaclara.core.units import unit_registry as u
-
-import numpy as np
->>>>>>> 9a2405e0
 
 # Ratio of the width of the gap between the baffle and the wall and the spacing
 # between the baffles.
@@ -142,69 +131,20 @@
         :returns: Target volume
         :rtype: float * meter ** 3
         """
-<<<<<<< HEAD
-        return (self.q * self.retention_time).to(u.m ** 3)
-
-    @property
-    @cachedmethod(attrgetter('cache'))
-    def l_max_vol(self):
-        """Calculate the maximum flocculator channel length that achieves the
-        target volume, while still allowing human access.
-
-        :returns: Maximum length based off of volume
-        :rtype: float * meter
-        """
-        return (self.vol /
-                (self.CHANNEL_N_MIN * ha.HUMAN_W_MIN * self.END_WATER_H)
-                ).to(u.m)
-
-    @property
-    @cachedmethod(attrgetter('cache'))
-    def channel_l(self):
-        """Calculate the length of the flocculator channel that allows for the
-        target volume, while at the same time, allowing for human access.
-
-        :returns: Channel length
-        :rtype: float * meter
-        """
-        return (min(self.sed_tank_l_max, self.l_max_vol)).to(u.m)
-
-    @property
-    @cachedmethod(attrgetter('cache'))
-    def w_min_hs_ratio(self):
-=======
         return (self.Q * self.retention_time).to(u.m ** 3)
 
     @property
+    @cachedmethod(attrgetter('cache'))
     def W_min_HS_ratio(self):
->>>>>>> 9a2405e0
         """Calculate the minimum flocculator channel width, given the minimum
         ratio between expansion height (H) and baffle spacing (S).
         :returns: Minimum channel width given H_e/S
         :rtype: float * centimeter
         """
-<<<<<<< HEAD
-        return ((self.HS_RATIO_MIN * self.q.to(u.m ** 3 / u.s) / self.END_WATER_H) *
-                (self.BAFFLE_K /
-                 (2 * self.END_WATER_H * pc.viscosity_kinematic(self.temp) * self.vel_grad_avg ** 2)) ** (1/3)
-                ).to(u.cm)
-
-    @property
-    @cachedmethod(attrgetter('cache'))
-    def w_min(self):
-        """Calculate the minimum channel width required to remain within the
-        H_e/S ratio range and human access requirements.
-
-        :returns: Minimum channel width
-        :rtype: float * centimeter
-        """
-        return max(self.w_min_hs_ratio, ha.HUMAN_W_MIN).to(u.cm)
-=======
         return ((self.HS_RATIO_MIN * self.Q / self.downstream_H) *
                (self.BAFFLE_K /
                 (2 * self.downstream_H * pc.viscosity_kinematic(self.temp) * self.vel_grad_avg ** 2)) ** (1/3)
                ).to(u.cm)
->>>>>>> 9a2405e0
 
     @property
     @cachedmethod(attrgetter('cache'))
@@ -224,11 +164,7 @@
                            self.ent_tank_L) / (2 * self.max_L)).to(u.dimensionless))
 
     @property
-<<<<<<< HEAD
-    @cachedmethod(attrgetter('cache'))
-    def w_total(self):
-        """The total width of the flocculator.
-=======
+    @cachedmethod(attrgetter('cache'))
     def channel_W(self):
         """
         The minimum and hence optimal channel width of the flocculator.
@@ -238,7 +174,6 @@
         - wider than human access for construction
         - wider than hydraulic requirement to meet H/S ratio
         Create a dimensionless array of the 3 requirements and then get the maximum
->>>>>>> 9a2405e0
 
         :returns: Channel width
         :rtype: float * meter
@@ -251,12 +186,8 @@
         return channel_W
 
     @property
-<<<<<<< HEAD
-    @cachedmethod(attrgetter('cache'))
-    def channel_w(self):
-=======
+    @cachedmethod(attrgetter('cache'))
     def channel_L(self):
->>>>>>> 9a2405e0
         """
         The channel length of the flocculator. If ha.HUMAN_W_MIN or W_min_HS_ratio
         is the defining constraint for the flocculator width, then the flocculator
@@ -273,12 +204,8 @@
         return channel_L
 
     @property
-<<<<<<< HEAD
-    @cachedmethod(attrgetter('cache'))
-    def expansion_h_max(self):
-=======
+    @cachedmethod(attrgetter('cache'))
     def expansion_max_H(self):
->>>>>>> 9a2405e0
         """"Return the maximum distance between expansions for the largest
         allowable H/S ratio.
         :returns: Maximum expansion distance
@@ -301,12 +228,8 @@
         return np.ceil(self.downstream_H / self.expansion_max_H)
 
     @property
-<<<<<<< HEAD
-    @cachedmethod(attrgetter('cache'))
-    def expansion_h(self):
-=======
+    @cachedmethod(attrgetter('cache'))
     def expansion_H(self):
->>>>>>> 9a2405e0
         """Returns the height between flow expansions.
         :returns: Height between flow expansions
         :rtype: float * centimeter
@@ -314,12 +237,8 @@
         return (self.downstream_H / self.expansion_n).to(u.cm)
 
     @property
-<<<<<<< HEAD
-    @cachedmethod(attrgetter('cache'))
-    def baffle_s(self):
-=======
+    @cachedmethod(attrgetter('cache'))
     def baffle_S(self):
->>>>>>> 9a2405e0
         """Return the spacing between baffles.
         :returns: Spacing between baffles
         :rtype: int

--- conflicted
+++ resolved
@@ -190,40 +190,12 @@
         --------
         num_channel(20*u.L/u.s, 40*u.cm, 37000, 25*u.degC, 20*u.m, 2*u.m)
         2
-<<<<<<< HEAD
         """
         W_tot= self.vol/(self.channel_l() * self.END_WATER_HEIGHT)
         num = W_tot/(self.w_min().magnitude)
         # floor function with step size 2
         num = np.floor(num/2)*2
         return int(max(num, 2))
-
-
-    @u.wraps(u.m**2, [u.m**3/u.s, u.m, None, u.degK, u.m], False)
-    def area_ent_tank(q_plant, hl, Gt, T, depth_end):
-        """Return the planview area of the entrance tank given plant flow rate,
-        headloss, target collision potential, design temperature, and depth of
-        water at the end of the flocculator.
-
-        Parameters
-        ----------
-        q_plant: float
-            Plant flow rate
-
-        hl: float
-            Headloss through the flocculator
-
-        Gt: float
-            Target collision potential
-
-        T: float
-            Design temperature
-=======
->>>>>>> 538c6445
-
-        """
-        # Unimplemented
-        pass
 
     def d_exp_max(self):
         """"Return the maximum distance between expansions for the largest

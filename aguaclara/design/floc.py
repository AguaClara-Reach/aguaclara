--- conflicted
+++ resolved
@@ -5,12 +5,7 @@
 from onshapepy import Part
 
 import math
-<<<<<<< HEAD
-import aguaclara.core.constants as con
-
-=======
 import numpy as np
->>>>>>> ee8211fc
 
 # Unused constants - START \/
 
@@ -138,10 +133,6 @@
         :rtype: float * 1 / second
         """
         return ((con.GRAVITY * self.HL) /
-<<<<<<< HEAD
-
-=======
->>>>>>> ee8211fc
                (pc.nu(self.temp) * self.GT)).to(u.s ** -1)
 
     @property
@@ -265,7 +256,6 @@
                  (self.q * self.HS_RATIO_MAX / self.channel_w) ** 3) ** (1/4)).to(u.m)
 
     @property
-<<<<<<< HEAD
     def expansion_n(self):
         """Return the minimum number of expansions per baffle space.
 
@@ -282,30 +272,11 @@
         :rtype: float * centimeter
         """
         return (self.END_WATER_H / self.expansion_n).to(u.cm)
-=======
-    def exp_n(self):
-        """Return the minimum number of expansions per baffle space.
-
-        :returns: Minimum number of expansions per baffle space
-        :rtype: int
-        """
-        return int(math.ceil(self.END_WATER_H / self.expansion_h_max))
-
-    @property
-    def expansions_h(self):
-        """Returns the height between flow expansions.
-
-        :returns: Height between flow expansions
-        :rtype: float * meter
-        """
-        return (self.END_WATER_H / self.exp_n).to(u.m)
->>>>>>> ee8211fc
 
     @property
     def baffle_s(self):
         """Return the spacing between baffles.
 
-<<<<<<< HEAD
         :returns: Minimum number of expansions/baffle space
         :rtype: int
         """
@@ -313,24 +284,6 @@
         return (self.BAFFLE_K /
                (2 * self.d_exp_max * (self.vel_grad_avg ** 2) * pc.nu(self.temp))) ** (1/3) * \
                self.q / ha.HUMAN_W_MIN
-=======
-        Examples
-        --------
-        baffles_s(20*u.L/u.s, 40*u.cm, 37000, 25*u.degC, 2*u.m)
-        0.063 meter
-        """
-        return (
-            (
-                self.BAFFLE_K
-                / (
-                    2 * self.expansion_h_max
-                    * (self.vel_grad_avg ** 2)
-                    * pc.nu(self.temp)
-                )
-            ) ** (1/3)
-            * self.q / ha.HUMAN_W_MIN
-        )
->>>>>>> ee8211fc
 
     @property
     def obstacle_n(self):
@@ -339,13 +292,7 @@
         :returns: Number of baffles channel can contain
         :rtype: int
         """
-<<<<<<< HEAD
         return (self.END_WATER_H / self.expansion_h) -1
-
-
-
-=======
-        return self.END_WATER_H / self.baffles_s - 1
 
     def draw(self):
         self.CAD.params = {
@@ -354,5 +301,4 @@
             'channel_h': self.END_WATER_H,
             'channel_pairs': self.channel_n,
             'baffle_s': self.baffles_s,
-        }
->>>>>>> ee8211fc
+        }
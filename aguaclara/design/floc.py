--- conflicted
+++ resolved
@@ -11,12 +11,8 @@
 import aguaclara.design.human_access as ha
 import aguaclara.core.physchem as pc
 import aguaclara.core.pipes as pipes
-<<<<<<< HEAD
 import aguaclara.core.utility as ut
-from aguaclara.core.units import unit_registry as u
-=======
 from aguaclara.core.units import u
->>>>>>> b5f9caa9
 from aguaclara.design.component import Component
 
 import numpy as np

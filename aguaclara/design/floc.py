--- conflicted
+++ resolved
@@ -117,28 +117,14 @@
         self.sed_tank_l_max = sed_tank_l_max
 
     @property
-<<<<<<< HEAD
+
     def vel_grad_avg(self):
         """Calculate the average velocity gradient (G-bar) of water flowing
         through the flocculator.
-=======
-    def vel_gradient_avg(self):
-        """Return the average velocity gradient of a flocculator given head
-        loss, collision potential and temperature.
->>>>>>> 8cd0cea0
 
         :returns: Average velocity gradient (G-bar)
         :rtype: float * second ** -1
         """
-<<<<<<< HEAD
-        return (pc.gravity.magnitude * self.HL) / \
-               (self.GT * pc.nu(self.temp).magnitude)
-
-    @property
-    def retention_time(self):
-        """Calculate """
-        return
-=======
         return ((pc.gravity * self.HL) / \
                (self.GT * pc.nu(self.temp))).to(u.s ** -1)
     
@@ -146,12 +132,6 @@
     def retention_time(self):
         """Return the retention time of flocs in a flocculator."""
         return self.GT / self.vel_gradient_avg()
-
-    @property
-    def vol(self):
-        """Return the total volume of the flocculator using plant flow rate, head
-        loss, collision potential and temperature.
->>>>>>> 8cd0cea0
 
     @property
     def vol(self):
@@ -163,26 +143,15 @@
         take into account the extra volume that the flocculator will have due
         to changing water level caused by head loss.
         """
-<<<<<<< HEAD
         return (self.GT * self.q) / self.vel_grad_avg
-=======
-        return (self.GT * self.q) / self.vel_gradient_avg
->>>>>>> 8cd0cea0
 
     @property
     def l_max_vol(self):
         """Return the maximum flocculator channel length that achieves the
         target volume, while still allowing human access.
         """
-        return (
-<<<<<<< HEAD
-            self.vol /
-            (self.CHANNEL_N_MIN * ha.HUMAN_W_MIN * self.END_WATER_H)
-=======
-            self.vol
-            / (self.CHANNEL_N_MIN * ha.HUMAN_W_MIN * self.END_WATER_HEIGHT)
->>>>>>> 8cd0cea0
-        )
+        return self.vol /
+               (self.CHANNEL_N_MIN * ha.HUMAN_W_MIN * self.END_WATER_H)
 
     @property
     def channel_l(self):
@@ -190,11 +159,7 @@
         the length of the sedimentation tank (self.L_MAX), and the target
         volume and human access width (self.l_max_vol).
         """
-<<<<<<< HEAD
         return min(self.sed_tank_l_max, self.l_max_vol)
-=======
-        return min(self.L_MAX_SED, self.l_max_vol)
->>>>>>> 8cd0cea0
 
     @property
     def w_min_h_s_ratio(self):
@@ -214,7 +179,6 @@
             HS_RATIO_MIN
             * (
                 (
-<<<<<<< HEAD
                     self.BAFFLE_K
                     / (
                         2 * self.END_WATER_H
@@ -223,16 +187,6 @@
                     )
                 ) ** (1/3)
             ) * self.q / self.END_WATER_H
-=======
-                    self.K_e
-                    / (
-                        2 * self.END_WATER_HEIGHT
-                        * (self.vel_gradient_avg.magnitude ** 2)
-                        * pc.nu(self.temp)
-                    )
-                ) ** (1/3)
-            ) * self.q / self.END_WATER_HEIGHT
->>>>>>> 8cd0cea0
         )
 
     @property
@@ -277,19 +231,11 @@
         exp_dist_max(20*u.L/u.s, 40*u.cm, 37000, 25*u.degC, 2*u.m)
         0.375 meter
         """
-<<<<<<< HEAD
         G = self.vel_grad_avg
         nu = pc.nu(self.temp)
         pi = HS_RATIO_MAX
         w = self.channel_w
         k = self.BAFFLE_K
-=======
-        G = self.vel_gradient_avg
-        nu = pc.nu(self.temp)
-        pi = HS_RATIO_MAX
-        w = self.channel_w
-        k = self.K_e
->>>>>>> 8cd0cea0
         q = self.q
 
         return ((k / (2*nu*(G**2))) * ((q*pi/w)**3)) ** (1/4)
@@ -310,22 +256,13 @@
                     self.BAFFLE_K / (
                     2 * self.END_WATER_H
                     * pc.nu(self.temp)
-<<<<<<< HEAD
                     * (self.vel_grad_avg ** 2)
-=======
-                    * (self.vel_gradient_avg ** 2)
->>>>>>> 8cd0cea0
                 )
             ) ** (1/3)
         )
 
-<<<<<<< HEAD
         w_min = self.w_min
         w_tot = self.vol / (self.channel_l * self.END_WATER_H)
-=======
-        w_min = max(w_min_human, w_min_perf_metric)
-        w_tot = self.vol / (self.channel_l * self.END_WATER_HEIGHT)
->>>>>>> 8cd0cea0
         n_chan = w_tot / w_min
         w_chan = w_tot / n_chan
         return w_chan
@@ -333,11 +270,7 @@
     @property
     def exp_n(self):
         """Return the minimum number of expansions per baffle space."""
-<<<<<<< HEAD
         return math.ceil(self.END_WATER_H / self.d_exp_max)
-=======
-        return math.ceil(self.END_WATER_HEIGHT / self.d_exp_max)
->>>>>>> 8cd0cea0
 
     @property
     def expansions_h(self):
@@ -358,11 +291,7 @@
                 self.BAFFLE_K
                 / (
                     2 * self.d_exp_max
-<<<<<<< HEAD
                     * (self.vel_grad_avg ** 2)
-=======
-                    * (self.vel_gradient_avg ** 2)
->>>>>>> 8cd0cea0
                     * pc.nu(self.temp)
                 )
             ) ** (1/3)

--- conflicted
+++ resolved
@@ -125,14 +125,7 @@
         """
         return (self.GT * self.q) / self.vel_gradient_avg
 
-<<<<<<< HEAD
-    @u.wraps(u.cm, [u.m**3/u.s, u.m, None, u.degK, u.m], False)
-    def width_HS_min(q_plant, hl, Gt, T, depth_end):
-=======
-
-
     def w_min_h_s_ratio(self):
->>>>>>> 34a8d460
         """Return the minimum channel width required to achieve H/S > 3.
 
         The channel can be wider than this, but this is the absolute minimum
@@ -147,29 +140,10 @@
         0.1074 centimeter
 
         """
-        nu = pc.nu(T).magnitude
-
-<<<<<<< HEAD
-        w = (
-            con.HS_RATIO_MIN * (
-                (
-                    K_e
-                    / (2 * depth_end * (G_avg(hl, Gt, T).magnitude ** 2) * nu)
-                )
-                ** (1/3)
-            ) * q_plant / depth_end
-        )
-        return w
-
-    @u.wraps(u.cm, [u.m**3/u.s, u.m, None, u.degK, u.m], False)
-    def width_floc_min(q_plant, hl, Gt, T, depth_end):
-=======
         return HS_RATIO_MIN * ((self.K_e / (2 * self.END_WATER_HEIGHT * (self.vel_gradient_avg().magnitude ** 2)
-                                        * nu)) ** (1/3)) * self.q / self.END_WATER_HEIGHT
-
+                                            * nu)) ** (1/3)) * self.q / self.END_WATER_HEIGHT
 
     def w_min(self):
->>>>>>> 34a8d460
         """Return the minimum channel width required.
 
         This takes the maximum of the minimum required to achieve H/S > 3 and
@@ -181,18 +155,8 @@
         >>> from aguaclara.play import*
         >>> width_floc_min(20*u.L/u.s, 40*u.cm, 37000, 25*u.degC, 2*u.m)
         45 centimeter
-<<<<<<< HEAD
-=======
         """
         return max(self.w_min_h_s_ratio().magnitude, W_MIN.magnitude)
-
->>>>>>> 34a8d460
-
-        """
-        return max(
-            width_HS_min(q_plant, hl, Gt, T, depth_end).magnitude,
-            con.FLOC_W_MIN_CONST.magnitude
-        )
 
     def num_channel(self):
         """Return the number of channels in the entrance tank/flocculator (ETF).
@@ -232,7 +196,7 @@
         2
 
         """
-        W_tot=
+        W_tot =
         num = self.W_tot/(self.w_min().magnitude)
         # floor function with step size 2
         num = np.floor(num/2)*2

--- conflicted
+++ resolved
@@ -105,21 +105,16 @@
         """
         return ((pc.gravity * self.HL) / \
                (self.GT * pc.nu(self.temp))).to(u.s ** -1)
-
-<<<<<<< HEAD
+    
+    @property
+    def retention_time(self):
+        """Return the retention time of flocs in a flocculator."""
+        return self.GT / self.vel_gradient_avg()
+
     @property
     def vol(self):
         """Return the total volume of the flocculator using plant flow rate, head
         loss, collision potential and temperature.
-=======
-    def retention_time(self):
-        """Return the retention time of flocs in a flocculator."""
-        return self.GT / self.vel_gradient_avg()
-
-    def vol_target(self):
-        """Return the target volume of the flocculator using plant flow rate,
-        head loss, collision potential and temperature.
->>>>>>> e80e9e38
 
         Uses an estimation of flocculator retention time (ignoring the decrease
         in water depth caused by head loss in the flocculator). Volume does not
@@ -131,7 +126,6 @@
         vol(20*u.L/u.s, 40*u.cm, 37000, 25*u.degC)
         6.233 meter3
         """
-<<<<<<< HEAD
         return (self.GT * self.q) / self.vel_gradient_avg
 
     @property
@@ -143,16 +137,6 @@
             self.vol
             / (self.CHANNEL_N_MIN * ha.HUMAN_W_MIN * self.END_WATER_HEIGHT)
         )
-=======
-        return self.retention_time() * self.q
-
-    def l_max_vol_target(self):
-        """Return the maximum flocculator channel length that achieves the
-        target volume, while still allowing human access.
-        """
-        return self.vol() /
-               (self.CHANNEL_N_MIN * ha.HUMAN_W_MIN * self.END_WATER_HEIGHT)
->>>>>>> e80e9e38
 
     @property
     def channel_l(self):
@@ -160,11 +144,7 @@
         the length of the sedimentation tank (self.L_MAX_SED), and the target
         volume and human access width (self.l_max_vol_target).
         """
-<<<<<<< HEAD
-        return min(self.L_MAX, self.l_max_vol)
-=======
-        return min(self.L_MAX_SED, self.l_max_vol_target())
->>>>>>> e80e9e38
+        return min(self.L_MAX_SED, self.l_max_vol)
 
     @property
     def w_min_h_s_ratio(self):
@@ -180,7 +160,6 @@
         width_HS_min(20*u.L/u.s, 40*u.cm, 37000, 25*u.degC, 2*u.m)
         0.1074 centimeter
         """
-<<<<<<< HEAD
         return (
             HS_RATIO_MIN
             * (
@@ -197,17 +176,6 @@
 
     @property
     def w_min(self):
-=======
-        nu = pc.nu(T).magnitude
-
-        w = HS_RATIO_MIN * ((K / (2 * depth_end * (G_avg(hl, Gt, T).magnitude ** 2)
-                                  * nu)) ** (1/3)) * q_plant / depth_end
-        return w
-
-
-    @u.wraps(u.cm, [u.m**3/u.s, u.m, None, u.degK, u.m], False)
-    def width_floc_min(q_plant, hl, Gt, T, depth_end):
->>>>>>> e80e9e38
         """Return the minimum channel width required.
 
         This takes the maximum of the minimum required to achieve H/S > 3 and
@@ -294,11 +262,7 @@
     @property
     def expansions_h(self):
         """Returns the height between flow expansions."""
-<<<<<<< HEAD
-        return self.END_WATER_HEIGHT / self.exp_n
-=======
-        return self.END_WATER_H / self.num_expansions
->>>>>>> e80e9e38
+        return self.END_WATER_H / self.exp_n
 
     @property
     def baffles_s(self):
@@ -332,8 +296,4 @@
         baffles_n(20*u.L/u.s, 20*u.cm, 37000, 25*u.degC, 2*u.m, 2*u.m, 21*u.m)
         -1
         """
-<<<<<<< HEAD
-        return self.END_WATER_HEIGHT / self.baffles_s - 1
-=======
-        return self.END_WATER_H / self.baffles_s() - 1
->>>>>>> e80e9e38
+        return self.END_WATER_H / self.baffles_s - 1
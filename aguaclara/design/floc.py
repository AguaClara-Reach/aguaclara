import math

import aguaclara.core.constants as con
import aguaclara.core.physchem as pc
import aguaclara.design.human_access as ha
from aguaclara.core.units import unit_registry as u

# TODO: PLACEHOLDER constant for 'opt.L_sed'
# We don't know what this constant actually is, and would like to find out.
# 'opt' is alias for 'aguaclara.core.optional_inputs', which has been removed.
# 'L_sed' was never in 'optional_inputs'.
L_SED = 1 * u.m

FREEBOARD = 10 * u.cm
# vertical height of floc blanket from peak of slope to weir
BLANKET_HEIGHT = 0.25 * u.m

# Distance that the rapid mix coupling extends into the first floc channel
# so that the RM orifice place can be fixed in place.
COUPLING_EXT_L = 5 * u.cm

# The minor loss coefficient is 2. According to measurements at Agalteca
# and according to
# https://confluence.cornell.edu/display/AGUACLARA/PAHO+Water+Treatment+Publications
# (page 100 in chapter on flocculation)
OPTION_H = 0

# Increased both to provide a safety margin on flocculator head loss and
# to simultaneously scale back on the actual collision potential we are
# trying to achieve.
BAFFLE_K_MINOR = 2.5

BAFFLE_SET_BACK_PLASTIC_S = 2 * u.cm

# Target flocculator collision potential basis of design
COLL_POT_BOD = 75 * u.m**(2/3)

<<<<<<< HEAD
# Minimum width of flocculator channel required for constructability based
# on the width of the human hip
W_MIN = ha.HUMAN_W_MIN

# Minimum and maximum distance between expansions to baffle spacing ratio for
# flocculator geometry that will provide optimal efficiency.
=======
##Minimum and maximum distance between expansions to baffle spacing ratio for
#flocculator geometry that will provide optimal efficiency.
>>>>>>> 937c45cb
HS_RATIO_MIN = 3
HS_RATIO_MAX = 6

# Ratio of the width of the gap between the baffle and the wall and the
# spacing between the baffles.
BAFFLE_RATIO = 1

# Max energy dissipation rate in the flocculator, basis of design.
ENERGY_DIS_FLOC_BOD = 10 * u.mW/u.kg

DRAIN_TIME = 15 * u.min

MOD_ND = 0.5 * u.inch

SPACER_ND = 0.75 * u.inch

MOD_EDGE_LAST_PIPE_S = 10 * u.cm

RM_RESTRAINER_ND = 0.5 * u.inch

# Height that the drain stub extends above the top of the flocculator wall
DRAIN_STUB_EXT_H = 20 * u.cm

MOD_PIPE_EDGE_S = 10 * u.cm

BAFFLE_THICKNESS = 2 * u.mm

BAFFLE_RIGID_H_THICKNESS = 15*u.cm  # Is this a height or a thickness?

# The piping size for the main part of the floc modules
MODULES_MAIN_ND = (1/2)*u.inch

# The diameter of the oversized cap used to assemble the floc modules
MODULES_LARGE_ND = 1.5*u.inch


class Flocculator:

    K_e = (1 / con.VC_ORIFICE_RATIO ** 2 - 1) ** 2

    HL = 40 * u.cm
    GT = 37000
    END_WATER_HEIGHT = 2 * u.m  # replaces depth_end
    L_SED_MAX = 6 * u.m

    def __init__(self, q=20*u.L/u.s, temp=25*u.degC):
        """Initializer function to set flow rate and temperature
        :param q: flow rate
        :param temp: temperature
        """
        self.q = q
        self.temp = temp

    def vel_gradient_avg(self):
        """Return the average velocity gradient of a flocculator given head
        loss, collision potential and temperature.

        Examples
        --------
        >>> from aguaclara.play import*
        >>>G_avg(40*u.cm, 37000, 25*u.degC)
        118.715 1/second
        """
        return (pc.gravity.magnitude * self.HL) / \
               (self.GT * pc.nu(self.temp).magnitude)

    def vol(self):
        """Return the total volume of the flocculator using plant flow rate, head
        loss, collision potential and temperature.

        Uses an estimation of flocculator residence time (ignoring the decrease
        in water depth caused by head loss in the flocculator.) Volume does not take
        into account the extra volume that the flocculator will have due to changing
        water level caused by head loss.

        Examples
        --------
        >>> from aguaclara.play import*
        >>>vol_floc(20*u.L/u.s, 40*u.cm, 37000, 25*u.degC)
        6.233 meter3
        """
        return (self.GT * self.q) / self.vel_gradient_avg

    @u.wraps(u.cm, [u.m**3/u.s, u.m, None, u.degK, u.m], False)
    def width_HS_min(q_plant, hl, Gt, T, depth_end):
        """Return the minimum channel width required to achieve H/S > 3.

        The channel can be wider than this, but this is the absolute minimum width
        for a channel. The minimum width occurs when there is only one expansion per
        baffle and thus the distance between expansions is the same as the depth of
        water at the end of the flocculator.

        Parameters
        ----------
        q_plant: float
            Plant flow rate

        hl: float
            Headloss through the flocculator

        Gt: float
            Target collision potential

        T: float
            Design temperature

        depth_end: float
            The depth of water at the end of the flocculator

        Returns
        -------
        float
            The minimum channel width required to achieve H/S > 3

        Examples
        --------
        >>> from aguaclara.play import*
        >>> width_HS_min(20*u.L/u.s, 40*u.cm, 37000, 25*u.degC, 2*u.m)
        0.1074 centimeter
        """
        nu = pc.nu(T).magnitude

        w = con.HS_RATIO_MIN * ((K_e / (2 * depth_end * (G_avg(hl, Gt, T).magnitude ** 2)
                                        * nu)) ** (1/3)) * q_plant / depth_end
        return w

    @u.wraps(u.cm, [u.m**3/u.s, u.m, None, u.degK, u.m], False)
    def width_floc_min(q_plant, hl, Gt, T, depth_end):
        """Return the minimum channel width required.

        This takes the maximum of the minimum required to achieve H/S > 3 and the
        minimum required for constructability based on the width of the human hip.

        Parameters
        ----------
        q_plant: float
            Plant flow rate

        hl: float
            Headloss through the flocculator

        Gt: float
            Target collision potential

        T: float
            Design temperature

        depth_end: float
            The depth of water at the end of the flocculator

        Returns
        -------
        float
            The minimum channel width required to achieve H/S > 3

        Examples
        --------
        >>> from aguaclara.play import*
        >>> width_floc_min(20*u.L/u.s, 40*u.cm, 37000, 25*u.degC, 2*u.m)
        45 centimeter
        """
        return max(width_HS_min(q_plant, hl, Gt, T, depth_end).magnitude, con.FLOC_W_MIN_CONST.magnitude)

    @u.wraps(None, [u.m**3/u.s, u.m, None, u.degK, u.m, u.m], False)
    def num_channel(q_plant, hl, Gt, T, W_tot, depth_end):
        """Return the number of channels in the entrance tank/flocculator (ETF).

        This takes the total width of the flocculator and divides it by the minimum
        channel width. A floor function is used to ensure that there are an even
        number of channels.

        Parameters
        ----------
        q_plant: float
            Plant flow rate

        hl: float
            Headloss through the flocculator

        Gt: float
            Target collision potential

        T: float
            Design temperature

        W_tot: float
            Total width

        depth_end: float
            The depth of water at the end of the flocculator

        Returns
        -------
        ?

        Examples
        --------
        >>> from aguaclara.play import*
        >>> num_channel(20*u.L/u.s, 40*u.cm, 37000, 25*u.degC, 20*u.m, 2*u.m)
        2
        """
        num = W_tot/(width_floc_min(q_plant, hl, Gt, T, depth_end).magnitude)
        # floor function with step size 2
        num = np.floor(num/2)*2
        return int(max(num, 2))

    def d_exp_max(self):
        """"Return the maximum distance between expansions for the largest
        allowable H/S ratio.
        TODO: unfinished!

        Examples
        --------
        >>> from aguaclara.play import*
        >>> exp_dist_max(20*u.L/u.s, 40*u.cm, 37000, 25*u.degC, 2*u.m)
        0.375 meter
        """
<<<<<<< HEAD
        g_avg = self.vel_gradient_avg
        nu = pc.viscosity_kinematic(self.temp).magnitude
        term1 = (self.K_e/(2 * (g_avg**2) * nu))**(1/4)
        term2 = (con.HS_RATIO_MAX * self.q / W_chan) ** (3 / 4)
=======
        g_avg = G_avg(hl, Gt, T).magnitude
        nu = pc.nu(T).magnitude
        term1 = (K_e/(2 * (g_avg**2) * nu))**(1/4)
        term2 = (con.HS_RATIO_MAX * q_plant / W_chan) ** (3 / 4)
>>>>>>> 937c45cb
        exp_dist_max = term1*term2
        return exp_dist_max

    def w_channel(self):
        """
        The channel width of the flocculator.  See section 'Flocculation
        Design' of textbook'
        TODO: Unfinished!
        """
        h = self.END_WATER_HEIGHT
        w_min_human = ha.HUMAN_W_MIN
        # just assume it's 6
        # perf_metric is (d between flow exp / baffle_spacing)
        w_min_perf_metric =

        w_tot = self.vol / (
        n_chan=w_tot / w_min
        w_chan=w_tot / n_chan

    def exp_n(self):
        """Return the minimum number of expansions per baffle space."""
        return math.ceil(self.END_WATER_HEIGHT / self.exp_dist_max)

    def expansions_h(self):
        """Returns the height between flow expansions."""
        return self.END_WATER_HEIGHT / self.num_expansions

<<<<<<< HEAD
    def baffle_space(self):
        """Return the spacing between baffles based on the target velocity gradient
=======
    def baffles_s(self):
        """Return the spacing between baffles.
>>>>>>> 937c45cb

        Examples
        --------
        >>> from aguaclara.play import*
        >>> baffles_s(20*u.L/u.s, 40*u.cm, 37000, 25*u.degC, 2*u.m)
        0.063 meter
<<<<<<< HEAD
        ."""
        nu=pc.viscosity_kinematic(self.temp)
        term1=(self.K_e / (2 * self.exp_dist_max *
                             (self.vel_gradient_avg() ** 2) * nu))**(1/3)
        return term1 * self.q / ha.HUMAN_W_MIN

    @u.wraps(None, [u.m**3/u.s, u.m, None, u.degK, u.m, u.m, u.m], False)
    def num_baffles(self, q_plant, hl, Gt, T, W_chan, L, baffle_thickness):
        """Return the number of baffles that would fit in the channel given the
        channel length and spacing between baffles.

        Parameters
        ----------
        q_plant: float
            Plant flow rate

        hl: float
            Headloss through the flocculator

        Gt: float
            Target collision potential

        T: float
            Design temperature

        W_chan: float
            Channel width

        L: float
            Length

        baffle_thickness: float
            Baffle thickness
=======
        """
        return (self.K_e / (2 * self.exp_dist_max * (self.vel_gradient_avg() ** 2) * pc.nu(self.temp))) ** (1/3) * \
            self.q / ha.HUMAN_W_MIN
>>>>>>> 937c45cb

    def baffles_n(self):
        """Return the number of baffles a channel can contain.

        Examples
        --------
        >>> from aguaclara.play import*
        >>> baffles_n(20*u.L/u.s, 40*u.cm, 37000, 25*u.degC, 2*u.m, 2*u.m, 2*u.m)
        0
        >>> baffles_n(20*u.L/u.s, 20*u.cm, 37000, 25*u.degC, 2*u.m, 2*u.m, 21*u.m)
        -1
        """
<<<<<<< HEAD
        num=round(L / self.baffle_space)
        # the one is subtracted because the equation for num gives the number of
        # baffle spaces and there is always one less baffle than baffle spaces due
        # to geometry
        return int(num) - 1
=======
        return self.END_WATER_HEIGHT / self.baffles_s() - 1
>>>>>>> 937c45cb
<|MERGE_RESOLUTION|>--- conflicted
+++ resolved
@@ -35,17 +35,12 @@
 # Target flocculator collision potential basis of design
 COLL_POT_BOD = 75 * u.m**(2/3)
 
-<<<<<<< HEAD
 # Minimum width of flocculator channel required for constructability based
 # on the width of the human hip
 W_MIN = ha.HUMAN_W_MIN
 
 # Minimum and maximum distance between expansions to baffle spacing ratio for
 # flocculator geometry that will provide optimal efficiency.
-=======
-##Minimum and maximum distance between expansions to baffle spacing ratio for
-#flocculator geometry that will provide optimal efficiency.
->>>>>>> 937c45cb
 HS_RATIO_MIN = 3
 HS_RATIO_MAX = 6
 
@@ -263,17 +258,10 @@
         >>> exp_dist_max(20*u.L/u.s, 40*u.cm, 37000, 25*u.degC, 2*u.m)
         0.375 meter
         """
-<<<<<<< HEAD
         g_avg = self.vel_gradient_avg
         nu = pc.viscosity_kinematic(self.temp).magnitude
         term1 = (self.K_e/(2 * (g_avg**2) * nu))**(1/4)
         term2 = (con.HS_RATIO_MAX * self.q / W_chan) ** (3 / 4)
-=======
-        g_avg = G_avg(hl, Gt, T).magnitude
-        nu = pc.nu(T).magnitude
-        term1 = (K_e/(2 * (g_avg**2) * nu))**(1/4)
-        term2 = (con.HS_RATIO_MAX * q_plant / W_chan) ** (3 / 4)
->>>>>>> 937c45cb
         exp_dist_max = term1*term2
         return exp_dist_max
 
@@ -301,58 +289,17 @@
         """Returns the height between flow expansions."""
         return self.END_WATER_HEIGHT / self.num_expansions
 
-<<<<<<< HEAD
-    def baffle_space(self):
-        """Return the spacing between baffles based on the target velocity gradient
-=======
     def baffles_s(self):
         """Return the spacing between baffles.
->>>>>>> 937c45cb
 
         Examples
         --------
         >>> from aguaclara.play import*
         >>> baffles_s(20*u.L/u.s, 40*u.cm, 37000, 25*u.degC, 2*u.m)
         0.063 meter
-<<<<<<< HEAD
         ."""
-        nu=pc.viscosity_kinematic(self.temp)
-        term1=(self.K_e / (2 * self.exp_dist_max *
-                             (self.vel_gradient_avg() ** 2) * nu))**(1/3)
-        return term1 * self.q / ha.HUMAN_W_MIN
-
-    @u.wraps(None, [u.m**3/u.s, u.m, None, u.degK, u.m, u.m, u.m], False)
-    def num_baffles(self, q_plant, hl, Gt, T, W_chan, L, baffle_thickness):
-        """Return the number of baffles that would fit in the channel given the
-        channel length and spacing between baffles.
-
-        Parameters
-        ----------
-        q_plant: float
-            Plant flow rate
-
-        hl: float
-            Headloss through the flocculator
-
-        Gt: float
-            Target collision potential
-
-        T: float
-            Design temperature
-
-        W_chan: float
-            Channel width
-
-        L: float
-            Length
-
-        baffle_thickness: float
-            Baffle thickness
-=======
-        """
-        return (self.K_e / (2 * self.exp_dist_max * (self.vel_gradient_avg() ** 2) * pc.nu(self.temp))) ** (1/3) * \
+        return (self.K_e / (2 * self.exp_dist_max * (self.vel_gradient_avg() ** 2) * pc.nu(self.temp))) ** (1/3) *
             self.q / ha.HUMAN_W_MIN
->>>>>>> 937c45cb
 
     def baffles_n(self):
         """Return the number of baffles a channel can contain.
@@ -365,12 +312,4 @@
         >>> baffles_n(20*u.L/u.s, 20*u.cm, 37000, 25*u.degC, 2*u.m, 2*u.m, 21*u.m)
         -1
         """
-<<<<<<< HEAD
-        num=round(L / self.baffle_space)
-        # the one is subtracted because the equation for num gives the number of
-        # baffle spaces and there is always one less baffle than baffle spaces due
-        # to geometry
-        return int(num) - 1
-=======
-        return self.END_WATER_HEIGHT / self.baffles_s() - 1
->>>>>>> 937c45cb
+        return self.END_WATER_HEIGHT / self.baffles_s() - 1
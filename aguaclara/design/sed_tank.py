--- conflicted
+++ resolved
@@ -426,18 +426,13 @@
         Returns:
             Flow through each diffuser in the sedimentation tank (float).
         """
-<<<<<<< HEAD
-        return (q_diffuser().magnitude
-                / (w_diffuser_inner(w_tank) * L_diffuser_inner(w_tank)).magnitude)
+        return (self.q_diffuser.magnitude
+                / (self.w_diffuser_inner * self.L_diffuser_inner).magnitude)
 
     # TODO: the below function is one function that would be need to be put into the
     # SedimentationTankBay (STB) class. To avoid name overlap, the q that is
     # passed into the STB class's __init__ function will be called q_plant,
     # and the below function will just be called q.
-=======
-        return (self.q_diffuser.magnitude
-                / (self.w_diffuser_inner * self.L_diffuser_inner).magnitude)
->>>>>>> 30bbaee8
 
     @property
     def q_tank(self):
@@ -447,29 +442,12 @@
             Maximum flow through one sedimentation tank (float).
         """
         return (self.TANK_L * self.TANK_VEL_UP.to(u.m/u.s) *
-<<<<<<< HEAD
-                self.TANK_W.to(u.m)).magnitude
+                self.TANK_W.to(u.m)).magnitude.to(u.L / u.s)
 
     # TODO: move this below function into STB and call it just `n` to avoid having
     # a redundant name. Also, this is a property. The flow rate of the plant is
     # already defined in the class's constructor, so use that instead, and
     # remove the Q_plant argument.
-=======
-                self.TANK_W.to(u.m)).magnitude.to(u.L / u.s)
-        #rename to q_bay, use to determine how many bays are needed
-
-    @property
-    def vel_inlet_man_max(self):
-        """Return the maximum velocity through the manifold.
-
-        Returns:
-            Maximum velocity through the manifold (float).
-        """
-        vel_manifold_max = (self.MANIFOLD_DIFFUSER_VEL_MAX.to(u.m/u.s).magnitude *
-                            math.sqrt(2*((1-(self.MANIFOLD_RATIO_Q_MAN_ORIFICE)**2)) /
-                                      (((self.MANIFOLD_RATIO_Q_MAN_ORIFICE)**2)+1)))
-        return vel_manifold_max
->>>>>>> 30bbaee8
 
     @property
     def n_tanks(self):
@@ -482,29 +460,21 @@
         Returns:
             Number of sedimentation tanks required for a given flow rate (int).
         """
-<<<<<<< HEAD
-        q = q_tank().magnitude
-        return (int(np.ceil(Q_plant / q)))
-
-    # TODO: This function is broken. Pay attention to the linting (sqiggly lines)
-    # to see what's wrong with it.
-
-    @property
-    def vel_inlet_man_max(self):
-        """Return the maximum velocity through the manifold.
-
-        Returns:
-            Maximum velocity through the manifold (float).
-        """
-        vel_manifold_max = (self.MANIFOLD_DIFFUSER_VEL_MAX.to(u.m/u.s).magnitude *
-            sqrt(2*((1-(self.MANIFOLD_RATIO_Q_MAN_ORIFICE)**2)) /
-            (((MANIFOLD_RATIO_Q_MAN_ORIFICE)**2)+1)))
-        return vel_manifold_max
-=======
         #q = self.q_tank.magnitude
         return int(np.ceil(self.q / self.q_tank))
         # Part of logic at the sed_tank level
->>>>>>> 30bbaee8
+
+    @property
+    def vel_inlet_man_max(self):
+        """Return the maximum velocity through the manifold.
+
+        Returns:
+            Maximum velocity through the manifold (float).
+        """
+        vel_manifold_max = (self.MANIFOLD_DIFFUSER_VEL_MAX.to(u.m / u.s).magnitude *
+                            math.sqrt(2 * ((1 - (self.MANIFOLD_RATIO_Q_MAN_ORIFICE) ** 2)) /
+                                      (((self.MANIFOLD_RATIO_Q_MAN_ORIFICE) ** 2) + 1)))
+        return vel_manifold_max
 
     @property
     def L_channel(self):

--- conflicted
+++ resolved
@@ -152,16 +152,13 @@
             '__module__',
             '__weakref__',
             'subcomponents',
-<<<<<<< HEAD
             'Q_DEFAULT',
-            'TEMP_DEFAULT'
-=======
+            'TEMP_DEFAULT',
             '__abstractmethods__',
             '_abc_cache',
             '_abc_negative_cache',
             '_abc_negative_cache_version',
             '_abc_registry'
->>>>>>> 07ddbfa2
         ]
         # Get all of the object's fields
         for var_name in dir(self):
@@ -199,9 +196,10 @@
         Args:
             - ``filename (str)``: The name of the file
         """
-<<<<<<< HEAD
-        json.dump(self.serialize_properties(), open(filename, mode='a'),
+        filename = "props.json"
+        json.dump(self.serialize_properties(), open(filename, mode='w'),
             indent = 4)
+        print("Properties of component can be found in file props.json")
 
     def configure_onshape(self):
         global _client
@@ -220,10 +218,4 @@
         self.element = ConfiguredOnshapeElement(self.onshape_url)
         self.element.update_current_configuration(self.serialize_properties())
         self.element.get_url_with_configuration()
-        
-=======
-        filename = "props.json"
-        json.dump(self.serialize_properties(), open(filename, mode='w'),
-            indent = 4)
-        print("Properties of component can be found in file props.json")
->>>>>>> 07ddbfa2
+        
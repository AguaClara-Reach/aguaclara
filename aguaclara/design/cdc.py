--- conflicted
+++ resolved
@@ -4,11 +4,7 @@
 
 Example:
     >>> from aguaclara.design.cdc import *
-<<<<<<< HEAD
-    >>> cdc = CDC(q = 20 * L/s, coag_type = 'pacl',...)
-=======
     >>> cdc = CDC(q = 20 * L/s, coag_type = 'pacl')
->>>>>>> c0bfd59e
     >>> cdc.coag_stock_vol
     208.198 liter
 """
@@ -25,10 +21,6 @@
     
     Design Inputs:
         - ``q (float * u.L / u.s)``: Flow rate (required)
-<<<<<<< HEAD
-        - ``
-=======
->>>>>>> c0bfd59e
     """
     def __init__(self, q=20.0 * u.L/u.s, temp=20 * u.degC,
              hl = 20 * u.cm,

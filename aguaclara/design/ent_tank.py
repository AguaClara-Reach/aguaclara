--- conflicted
+++ resolved
@@ -56,43 +56,4 @@
 HOPPER_LEDGE_THICKNESS = 15*u.cm
 WALKWAY_W = 1 * u.m
 RAPID_MIX_ORIFICE_PLATE_THICKNESS = 2*u.cm
-<<<<<<< HEAD
-RAPID_MIX_AIR_RELEASE_ND = 1*u.inch
-
-
-class EntranceTank:
-
-    def __init__(self, floc=Flocculator()):
-        self.floc = floc
-        self.q = floc.q
-        self.temp = floc.temp
-
-    def a_ent_tank(self):
-        """Return the planview area of the entrance tank given plant flow rate,
-        headloss, target collision potential, design temperature, and depth of
-        water at the end of the flocculator.
-
-        Examples
-        --------
-        area_ent_tank(20*u.L/u.s, 40*u.cm, 37000, 25*u.degC, 2*u.m)
-        1 meter ** 2
-        """
-        # first guess planview area
-        a_new = 1 * u.m**2
-        a_ratio = 0
-        tolerance = 0.01
-        while a_ratio > (1 + tolerance):
-            a_et_pv = a_new
-            a_floc_pv = self.floc.vol / (self.floc.END_WATER_H + (
-                self.floc.HL / 2))
-            a_etf_pv = a_et_pv + a_floc_pv
-
-            w_tot = a_etf_pv / self.floc.sed_tank_l_max
-            w_chan = w_tot / self.floc.num_channel()
-
-            a_new = L_MAX * w_chan
-            a_ratio = a_new / a_et_pv
-        return a_new
-=======
-RAPID_MIX_AIR_RELEASE_ND = 1*u.inch
->>>>>>> 8cd0cea0
+RAPID_MIX_AIR_RELEASE_ND = 1*u.inch
--- conflicted
+++ resolved
@@ -11,13 +11,10 @@
     (etf_20.ent.l, 37.6732811402825 * u.inch),
     (etf_60.ent.l, 57.820577185244304 * u.inch),
 
-<<<<<<< HEAD
-	(etf_20.floc.chan_w, 0.45 * u.m),
-    (etf_60.floc.chan_w, 0.4377982708968249 * u.m),
 
     (etf_20.ent.drain_pipe.id, 3.8048780487804876 * u.inch),
-    (etf_60.ent.drain_pipe.id, 3.8048780487804876 * u.inch)
-=======
+    (etf_60.ent.drain_pipe.id, 3.8048780487804876 * u.inch),
+
     (etf_20.floc.chan_w, 33.0 * u.cm),
     (etf_60.floc.chan_w, 97.0 * u.cm),
 
@@ -32,10 +29,6 @@
 
     (etf_20.ent.plate_n, 20),
     (etf_20.ent.plate_n, 20),
-
-    (etf_20.ent.drain_pipe.id, 8.58005296821503 * u.cm),
-    (etf_60.ent.drain_pipe.id, 14.517056850247537 * u.cm),
->>>>>>> 986750d7
 ])
 def test_etf(actual, expected):
     assert actual == expected
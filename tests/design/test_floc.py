from aguaclara.design.floc import Flocculator
from aguaclara.core.units import unit_registry as u

import pytest

floc_20 = Flocculator(q = 20 * u.L / u.s)
floc_60 = Flocculator(q = 60 * u.L / u.s)


@pytest.mark.parametrize("actual, expected", [
    (floc_20.vel_grad_avg, 105.64226282862514 * (u.s ** -1)), # 0
    (floc_60.vel_grad_avg, 105.64226282862514 * (u.s ** -1)),

    (floc_20.retention_time, 350.2386167174599 * u.s),
    (floc_60.retention_time, 350.2386167174599 * u.s),

    (floc_20.vol, 7.004772334349198 * u.m**3), 
    (floc_60.vol, 21.014317003047594 * u.m**3),   # 5
    
<<<<<<< HEAD
    (floc_20.chan_l, 4.641540185749554 * u.m),
=======
    (floc_20.chan_l, 3.8915401857495544 * u.m),
>>>>>>> c0bfd59e
    (floc_60.chan_l, 6.0 * u.m),

    (floc_20.w_min_hs_ratio, 11.464163761790903 * u.cm),
    (floc_60.w_min_hs_ratio, 34.392491285372714 * u.cm), 
    
    (floc_20.chan_n, 2), # 10
    (floc_60.chan_n, 4),

    (floc_20.chan_w, 0.45 * u.m),
<<<<<<< HEAD
    (floc_60.chan_w, 0.45 * u.m),
=======
    (floc_60.chan_w, 0.4377982708968249 * u.m),
>>>>>>> c0bfd59e

    (floc_20.expansion_h_max, 1.206146033516045 * u.m),
    (floc_60.expansion_h_max, 2.806691554748962 * u.m), # 15

    (floc_20.expansion_n, 2),
    (floc_60.expansion_n, 1),

    (floc_20.expansion_h, 1.0 * u.m),
    (floc_60.expansion_h, 2.0 * u.m), 
    
    (floc_20.baffle_s, 21.398431470996076 * u.cm), #20 
    (floc_60.baffle_s, 52.37190059388171 * u.cm),
    
    (floc_20.obstacle_n, 1),
    (floc_60.obstacle_n, 0),
    
    (floc_20.contraction_s, 12.839058882597646 * u.cm),
    (floc_60.contraction_s, 31.423140356329025 * u.cm),  # 25

    (floc_20.obstacle_pipe_od, 3.5 * u.inch),
    (floc_60.obstacle_pipe_od, 6.625 * u.inch)
])

def test_floc(actual, expected):   
    assert actual == expected<|MERGE_RESOLUTION|>--- conflicted
+++ resolved
@@ -17,11 +17,7 @@
     (floc_20.vol, 7.004772334349198 * u.m**3), 
     (floc_60.vol, 21.014317003047594 * u.m**3),   # 5
     
-<<<<<<< HEAD
-    (floc_20.chan_l, 4.641540185749554 * u.m),
-=======
     (floc_20.chan_l, 3.8915401857495544 * u.m),
->>>>>>> c0bfd59e
     (floc_60.chan_l, 6.0 * u.m),
 
     (floc_20.w_min_hs_ratio, 11.464163761790903 * u.cm),
@@ -31,11 +27,7 @@
     (floc_60.chan_n, 4),
 
     (floc_20.chan_w, 0.45 * u.m),
-<<<<<<< HEAD
-    (floc_60.chan_w, 0.45 * u.m),
-=======
     (floc_60.chan_w, 0.4377982708968249 * u.m),
->>>>>>> c0bfd59e
 
     (floc_20.expansion_h_max, 1.206146033516045 * u.m),
     (floc_60.expansion_h_max, 2.806691554748962 * u.m), # 15

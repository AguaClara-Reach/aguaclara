--- conflicted
+++ resolved
@@ -37,13 +37,12 @@
     def test_w_min(self):
         self.assertAlmostEqual(self.floc.w_min, 45 * u.cm)
 
-<<<<<<< HEAD
     def test_expansion_n(self):
         self.assertAlmostEqual(self.floc.expansion_n, 2)
 
     def test_expansion_h(self):
         self.assertAlmostEqual(self.floc.expansion_h, 100 * u.cm)
-=======
+
     def test_w_total(self):
         self.assertAlmostEqual(self.floc.w_total, 0.9 * u.m)
 
@@ -56,5 +55,4 @@
                                1.1784416444647798 * u.m)
 
     def channel_w(self):
-        self.assertAlmostEqual(self.floc.channel_w, 0.45 * u.m)
->>>>>>> ee8211fc
+        self.assertAlmostEqual(self.floc.channel_w, 0.45 * u.m)
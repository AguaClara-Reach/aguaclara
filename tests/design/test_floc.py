--- conflicted
+++ resolved
@@ -1,28 +1,5 @@
-<<<<<<< HEAD
-# from pytest import approx
-#
-# from aguaclara.design.floc import Flocculator
-# from aguaclara.core.units import unit_registry as u
-#
-#
-# def test_all_functions(utils):
-#     floc = Flocculator(q=(20 * (u.L/u.s)), temp=(25 * u.degC))
-#
-#     tests = zip(
-#         (floc.vel_gradient_avg, 118.715*(u.s**-1), 0.001),
-#         (floc.vol, 6.233*(u.m**3), 0.001),
-#         (floc.w_min_h_s_ratio, 0.1074*u.cm, 0.0001),
-#         (floc.expansion_h_max, 0.375*u.m, 0.001),
-#         (floc.baffles_s, 0.063*u.m, 0.001)
-#     )
-#
-#     assert floc.channel_n == 2
-#     assert floc.baffles_n == approx(31, 1)
-#     utils.vaue(tests)
-=======
 # floc.d_exp_max, 0.375*u.m
 # floc.baffles_s, 0.063*u.m
->>>>>>> b4274cbe
 
 import unittest
 
@@ -38,10 +15,12 @@
         self.floc = Flocculator()
 
     def test_vel_gradient_avg(self):
-        self.assertAlmostEqual(self.floc.vel_grad_avg, 118.71480891150065 * (u.s ** -1))
+        self.assertAlmostEqual(self.floc.vel_grad_avg,
+                               118.71480891150065 * (u.s ** -1))
 
     def test_retention_time(self):
-        self.assertAlmostEqual(self.floc.retention_time, 311.6713099170526 * u.s)
+        self.assertAlmostEqual(self.floc.retention_time,
+                               311.6713099170526 * u.s)
 
     def test_vol(self):
         self.assertAlmostEqual(self.floc.vol, 6.233426198341053 * u.m**3)
@@ -53,7 +32,8 @@
         self.assertAlmostEqual(self.floc.channel_l, 3.463014554633918 * u.m)
 
     def test_w_min_hs_ratio(self):
-        self.assertAlmostEqual(self.floc.w_min_hs_ratio, 11.114415605933008 * u.cm)
+        self.assertAlmostEqual(self.floc.w_min_hs_ratio,
+                               11.114415605933008 * u.cm)
 
     def test_w_min(self):
         self.assertAlmostEqual(self.floc.w_min, 45 * u.cm)
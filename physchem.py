--- conflicted
+++ resolved
@@ -161,40 +161,26 @@
     """
     #Checking input validity - inputs not checked here are checked by
     #functions this function calls.
-<<<<<<< HEAD
-
-    size = np.array(FlowRate).size
 
     f = []
-
-    for i in range(size):    
-      if re_pipe(FlowRate, Diam, Nu) >= RE_TRANSITION_PIPE:
+    FlowRate = np.array(FlowRate)
+    size = FlowRate.size
+
+    for i in range(size): 
+      if re_pipe(FlowRate[i], Diam, Nu) >= RE_TRANSITION_PIPE:
           #Swamee-Jain friction factor for turbulent flow; best for 
           #Re>3000 and ε/Diam < 0.02        
-          fric = (0.25 / (np.log10(PipeRough/(3.7*Diam) + 5.74 
-                                  / re_pipe(FlowRate, Diam, Nu)**0.9
-                                  )
+          fric = (0.25 / (np.log10(PipeRough / (3.7 * Diam) 
+                                + 5.74 / re_pipe(FlowRate[i], Diam, Nu) ** 0.9
+                                )
                        ) ** 2
                )
       else:
-          fric = 64 / re_pipe(FlowRate, Diam, Nu)
+          fric = 64 / re_pipe(FlowRate[i], Diam, Nu)
       f.append(fric)
 
     if size == 1:
       return f[0]
-=======
-    ut.check_range([PipeRough, "0-1", "Pipe roughness"])
-    if re_pipe(FlowRate, Diam, Nu) >= RE_TRANSITION_PIPE:
-        #Swamee-Jain friction factor for turbulent flow; best for 
-        #Re>3000 and ε/Diam < 0.02        
-        f = (0.25 / (np.log10(PipeRough / (3.7 * Diam) 
-                              + 5.74 / re_pipe(FlowRate, Diam, Nu) ** 0.9
-                              )
-                     ) ** 2
-             )
-    else:
-        f = 64 / re_pipe(FlowRate, Diam, Nu)
->>>>>>> fb488086
     return f
 
 
@@ -288,8 +274,19 @@
     """
     #Inputs do not need to be checked here because they are checked by
     #functions this function calls.
-    return (headloss_fric(FlowRate, Diam, Length, Nu, PipeRough).magnitude 
-            + headloss_exp(FlowRate, Diam, KMinor).magnitude)
+
+    FlowRate = np.array(FlowRate)
+    hl = []
+    size = FlowRate.size
+
+    for i in range(size):
+      headloss = (headloss_fric(FlowRate[i], Diam, Length, Nu, PipeRough).magnitude 
+            + headloss_exp(FlowRate[i], Diam, KMinor).magnitude)
+      hl.append(headloss)
+
+    if size == 1:
+      return hl[0]
+    return hl
 
 
 @u.wraps(u.m, [u.m**3/u.s, u.m, u.m, u.m, u.m**2/u.s, u.m, None], False)

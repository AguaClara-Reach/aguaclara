"""
Created on Thu Jun 15 14:07:28 2017

@author: Karan Newatia

Last modified: Fri Jul 7 2017 
Last modified: Mon Jul 10 2017 
By: Sage Weber-Shirk


This file contains unit process functions pertaining to the design of 
physical/chemical unit processes for AguaClara water treatment plants.
"""

######################### Imports #########################
import numpy as np
import scipy

try:
    from AguaClara_design.units import unit_registry as u
    from AguaClara_design import utility as ut
except ModuleNotFoundError:
    from units import unit_registry as u
    import utility as ut

gravity = 9.80665 * u.m/u.s**2
"""Define the gravitational constant, in m/s²."""

#######################Simple geometry#######################
"""A few equations for useful geometry.
Is there a geometry package that we should be using?"""

def area_circle(DiamCircle):
    """Return the area of a circle."""
    ut.check_range([DiamCircle, ">0", "DiamCircle"])
    return np.pi / 4 * DiamCircle**2


@u.wraps(u.m, u.m**2, False)
def diam_circle(AreaCircle):
    """Return the diameter of a circle."""
    ut.check_range([AreaCircle, ">0", "AreaCircle"])
    return np.sqrt(4 * AreaCircle / np.pi)

######################### Hydraulics ######################### 
RATIO_VC_ORIFICE = 0.62

RE_TRANSITION_PIPE = 2100



WATER_DENSITY_TABLE = [(273.15, 278.15, 283.15, 293.15, 303.15, 313.15, 
                        323.15, 333.15, 343.15, 353.15, 363.15, 373.15
                        ), (999.9, 1000, 999.7, 998.2, 995.7, 992.2, 
                            988.1, 983.2, 977.8, 971.8, 965.3, 958.4
                            )
                       ]
"""Table of temperatures and the corresponding water density.

Index[0] is a list of water temperatures, in Kelvin.
Index[1] is the corresponding densities, in kg/m³.
"""


@u.wraps(u.kg/(u.m*u.s), [u.degK], False)
def viscosity_dynamic(temp):
    """Return the dynamic viscosity of water at a given temperature.
    
    If given units, the function will automatically convert to Kelvin.
    If not given units, the function will assume Kelvin.
    """
    ut.check_range([temp, ">0", "Temperature in Kelvin"])
    return 2.414 * (10**-5) * 10**(247.8 / (temp-140))


@u.wraps(u.kg/u.m**3, [u.degK], False)
def density_water(temp):
    """Return the density of water at a given temperature.
    
    If given units, the function will automatically convert to Kelvin.
    If not given units, the function will assume Kelvin.
    """
    ut.check_range([temp, ">0", "Temperature in Kelvin"])
    rhointerpolated = scipy.interpolate.CubicSpline(WATER_DENSITY_TABLE[0], 
                                                    WATER_DENSITY_TABLE[1])
    return rhointerpolated(temp)


@u.wraps(u.m**2/u.s, [u.degK], False)
def viscosity_kinematic(temp):
    """Return the kinematic viscosity of water at a given temperature.
    
    If given units, the function will automatically convert to Kelvin.
    If not given units, the function will assume Kelvin.
    """
    ut.check_range([temp, ">0", "Temperature in Kelvin"])
    return (viscosity_dynamic(temp).magnitude 
            / density_water(temp).magnitude)


@u.wraps(None, [u.m**3/u.s, u.m, u.m**2/u.s], False)
def re_pipe(FlowRate, Diam, Nu):
    """Return the Reynolds Number for a pipe."""
    #Checking input validity
    ut.check_range([FlowRate, ">0", "Flow rate"], [Diam, ">0", "Diameter"],
                   [Nu, ">0", "Nu"])
    return (4 * FlowRate) / (np.pi * Diam * Nu)


@u.wraps(u.m, [u.m, u.m, None], False)
def radius_hydraulic(Width, DistCenter, openchannel):
    """Return the hydraulic radius.
    
    Width and DistCenter are length values and openchannel is a boolean.
    """  
    ut.check_range([Width, ">0", "Width"], [DistCenter, ">0", "DistCenter"],
                   [openchannel, "boolean", "openchannel"])
    if openchannel is True:
        return (Width*DistCenter) / (Width + 2*DistCenter)
        # if openchannel is True, the channel is open. Otherwise, the channel 
        # is assumed to have a top. 
    else:
        return (Width*DistCenter) / (2 * (Width+DistCenter))


@u.wraps(u.m, [u.m**2, u.m], False)
def radius_hydraulic_general(Area, WP):
    """Return the general hydraulic radius."""
    ut.check_range([Area, ">0", "Area"], [WP, ">0", "Wetted perimeter"])
    return Area / WP 


@u.wraps(None, [u.m**3/u.s, u.m, u.m, u.m**2/u.s, None], False)
def re_rect(FlowRate, Width, DistCenter, Nu, openchannel):
    """Return the Reynolds Number for a rectangular channel."""
    #Checking input validity - inputs not checked here are checked by
    #functions this function calls.
    ut.check_range([FlowRate, ">0", "Flow rate"], [Nu, ">0", "Nu"])
    return (4 * FlowRate 
            * radius_hydraulic(Width, DistCenter, openchannel).magnitude
            / (Width * DistCenter * Nu))
    #Reynolds Number for rectangular channel; open = False if all sides
    #are wetted; l = Diam and Diam = 4*R.h     
    

@u.wraps(None, [u.m/u.s, u.m**2, u.m, u.m**2/u.s], False)
def re_general(Vel, Area, WP, Nu):
    """Return the Reynolds Number for a general cross section."""
    #Checking input validity - inputs not checked here are checked by
    #functions this function calls.
    ut.check_range([Vel, ">=0", "Velocity"], [Nu, ">0", "Nu"])
    return 4 * radius_hydraulic_general(Area, WP).magnitude * Vel / Nu
        

@u.wraps(None, [u.m**3/u.s, u.m, u.m**2/u.s, u.m], False)
def fric(FlowRate, Diam, Nu, PipeRough):
    """Return the friction factor for pipe flow.
    
    This equation applies to both laminar and turbulent flows.
    """
    #Checking input validity - inputs not checked here are checked by
    #functions this function calls.
    ut.check_range([PipeRough, "0-1", "Pipe roughness"])
    if re_pipe(FlowRate, Diam, Nu) >= RE_TRANSITION_PIPE:
        #Swamee-Jain friction factor for turbulent flow; best for 
        #Re>3000 and ε/Diam < 0.02        
        f = (0.25 / (np.log10(PipeRough/(3.7*Diam) + 5.74 
                                / re_pipe(FlowRate, Diam, Nu) ** 0.9
                                )
                     ) ** 2
             )
    else:
        f = 64 / re_pipe(FlowRate, Diam, Nu)
    return f


@u.wraps(None, [u.m**3/u.s, u.m, u.m, u.m**2/u.s, u.m, None], False)
def fric_rect(FlowRate, Width, DistCenter, Nu, PipeRough, openchannel):
    """Return the friction factor for a rectangular channel."""
    #Checking input validity - inputs not checked here are checked by
    #functions this function calls.
    ut.check_range([PipeRough, "0-1", "Pipe roughness"])
    if re_rect(FlowRate,Width,DistCenter,Nu,openchannel) >= RE_TRANSITION_PIPE:
        #Swamee-Jain friction factor adapted for rectangular channel.
        #Diam = 4*R_h in this case.         
        return (0.25 
                / (np.log10(PipeRough 
                              / ((3.7 * 4 
                                  * radius_hydraulic(Width, DistCenter, 
                                                     openchannel).magnitude
                                  ) + 5.74
                                 ) 
                              / re_rect(FlowRate, Width, DistCenter, Nu,
                                        openchannel) ** 0.9
                              )
                   ) ** 2
                )
    else:
        return 64 / re_rect(FlowRate, Width, DistCenter, Nu, openchannel)
 

@u.wraps(None, [u.m**2, u.m, u.m/u.s, u.m**2/u.s, u.m], False)
def fric_general(Area, PerimWetted, Vel, Nu, PipeRough):
    """Return the friction factor for a general channel."""
    #Checking input validity - inputs not checked here are checked by
    #functions this function calls.
    ut.check_range([PipeRough, "0-1", "Pipe roughness"])
    if re_general(Vel, Area, PerimWetted, Nu) >= RE_TRANSITION_PIPE:
        #Swamee-Jain friction factor adapted for any cross-section.
        #Diam = 4*R*h 
        f= (0.25 /
            (np.log10(PipeRough
                      / (3.7 * 4 
                         * radius_hydraulic_general(Area, PerimWetted).magnitude
                         )
                      + 5.74
                      / re_general(Vel, Area, PerimWetted, Nu) ** 0.9
                      )
             ) ** 2
            )
    else:
        f = 64 / re_general(Vel, Area, PerimWetted, Nu)
    return f      
         

@u.wraps(u.m, [u.m**3/u.s, u.m, u.m, u.m**2/u.s, u.m], False)
def headloss_fric(FlowRate, Diam, Length, Nu, PipeRough):
    """Return the major head loss (due to wall shear) in a pipe.
    
    This equation applies to both laminar and turbulent flows.
    """
    #Checking input validity - inputs not checked here are checked by
    #functions this function calls.
    ut.check_range([Length, ">0", "Length"])
    return (fric(FlowRate, Diam, Nu, PipeRough)
            * 8 / (gravity.magnitude * np.pi**2) 
            * (Length * FlowRate**2) / Diam**5
            )


@u.wraps(u.m, [u.m**3/u.s, u.m, None], False)
def headloss_exp(FlowRate, Diam, KMinor):
    """Return the minor head loss (due to expansions) in a pipe. 
    
    This equation applies to both laminar and turbulent flows.
    """
    #Checking input validity
    ut.check_range([FlowRate, ">0", "Flow rate"], [Diam, ">0", "Diameter"],
                   [KMinor, ">=0", "K minor"])  
    return KMinor * 8 / (gravity.magnitude * np.pi**2) * FlowRate**2 / Diam**4


@u.wraps(u.m, [u.m**3/u.s, u.m, u.m, u.m**2/u.s, u.m, None], False)
def headloss(FlowRate, Diam, Length, Nu, PipeRough, KMinor):
    """Return the total head loss from major and minor losses in a pipe.
    
    This equation applies to both laminar and turbulent flows.
    """
    #Inputs do not need to be checked here because they are checked by
<<<<<<< HEAD
    #functions this function calls.
    return (headloss_fric(FlowRate, Diam, Length, Nu, PipeRough).magnitude
            + headloss_exp(FlowRate, Diam, KMinor)).magnitude
=======
    #functions this function calls

    size = np.array(FlowRate).size

    hl = []

    for i in range(size): 
      headloss = (headloss_fric(FlowRate[i], Diam, Length, Nu, PipeRough).magnitude 
          + headloss_exp(FlowRate[i], Diam, KMinor).magnitude)
      hl.append(headloss)
      
    if size == 1:
      return hl[0]  
    return hl
>>>>>>> 172452a6


@u.wraps(u.m, [u.m**3/u.s, u.m, u.m, u.m, u.m**2/u.s, u.m, None], False)
def headloss_fric_rect(FlowRate, Width, DistCenter, Length, Nu, PipeRough, openchannel):
    """Return the major head loss due to wall shear in a rectangular channel.
    
    This equation applies to both laminar and turbulent flows.
    """
    #Checking input validity - inputs not checked here are checked by
    #functions this function calls.
    ut.check_range([Length, ">0", "Length"])
    return (fric_rect(FlowRate, Width, DistCenter, Nu, 
                      PipeRough, openchannel).magnitude 
            * Length 
            / (4 * radius_hydraulic(Width, DistCenter, openchannel).magnitude) 
            * FlowRate**2 
            / (2 * gravity.magnitude * (Width*DistCenter)**2)
            )


@u.wraps(u.m, [u.m**3/u.s, u.m, u.m, None], False)
def headloss_exp_rect(FlowRate, Width, DistCenter, KMinor):
    """Return the minor head loss due to expansion in a rectangular channel.
    
    This equation applies to both laminar and turbulent flows.
    """
    #Checking input validity
    ut.check_range([FlowRate, ">0", "Flow rate"], [Width, ">0", "Width"], 
                   [DistCenter, ">0", "DistCenter"], [KMinor, ">=0", "K minor"])
    return (KMinor * FlowRate**2 
            / (2 * gravity.magnitude * (Width*DistCenter)**2)
            )
 

@u.wraps(u.m, [u.m**3/u.s, u.m, u.m, u.m, None, u.m**2/u.s, u.m, None], False)
def headloss_rect(FlowRate, Width, DistCenter, Length, 
                  KMinor, Nu, PipeRough, openchannel):
    """Return the total head loss in a rectangular channel. 
    
    Total head loss is a combination of the major and minor losses.
    This equation applies to both laminar and turbulent flows.
    """
    #Inputs do not need to be checked here because they are checked by
    #functions this function calls.
    return (headloss_exp_rect(FlowRate, Width, DistCenter, KMinor).magnitude
              + headloss_fric_rect(FlowRate, Width, DistCenter, Length, 
                                   Nu, PipeRough, openchannel).magnitude)
    

@u.wraps(u.m, [u.m**2, u.m, u.m/u.s, u.m, u.m**2/u.s, u.m], False)
def headloss_fric_general(Area, PerimWetted, Vel, Length, Nu, PipeRough):
    """Return the major head loss due to wall shear in the general case.
 
    This equation applies to both laminar and turbulent flows.
    """
    #Checking input validity - inputs not checked here are checked by
    #functions this function calls.
    ut.check_range([Length, ">0", "Length"])
    return (fric_general(Area, PerimWetted, Vel, Nu, PipeRough) * Length 
            / (4 * radius_hydraulic_general(Area, PerimWetted).magnitude) 
            * Vel**2 / (2*gravity.magnitude)
            )
     

@u.wraps(u.m, [u.m/u.s, None], False)
def headloss_exp_general(Vel, KMinor):
    """Return the minor head loss due to expansion in the general case.
    
    This equation applies to both laminar and turbulent flows.
    """
    #Checking input validity
    ut.check_range([Vel, ">0", "Velocity"], [KMinor, '>=0', 'K minor'])
    return KMinor * Vel**2 / (2*gravity.magnitude)


@u.wraps(u.m, [u.m**2, u.m/u.s, u.m, u.m, None, u.m**2/u.s, u.m], False)
def headloss_gen(Area, Vel, PerimWetted, Length, KMinor, Nu, PipeRough):
    """Return the total head lossin the general case.
 
    Total head loss is a combination of major and minor losses.
    This equation applies to both laminar and turbulent flows.
    """
    #Inputs do not need to be checked here because they are checked by
    #functions this function calls.
    return (headloss_exp_general(Vel, KMinor).magnitude 
            + headloss_fric_general(Area, PerimWetted, Vel,
                                     Length, Nu, PipeRough).magnitude)

 
@u.wraps(u.m, [u.m**2/u.s, u.m, u.m, None, u.m**2/u.s, u.m, None], False)  
def headloss_manifold(FlowRate, Diam, Length, KMinor, Nu, PipeRough, NumOutlets):
    """Return the total head loss through the manifold."""
    #Checking input validity - inputs not checked here are checked by
    #functions this function calls.
    ut.check_range([NumOutlets, ">0", 'Number of outlets'])
    #Question: does NumOutlets also need to be an integer?
    return (headloss(FlowRate, Diam, Length, Nu, PipeRough, KMinor).magnitude
            * (1/3 
               + 1 / (2*NumOutlets) 
               + 1 / ((6*NumOutlets)**2))
            )


@u.wraps(u.m**3/u.s, [u.m, u.m, None], False)
def flow_orifice(Diam, Height, RatioVCOrifice):
    """Return the flow rate of the orifice."""
    Height = np.array(Height)
    #Checking input validity
    ut.check_range([Diam, ">0", "Diameter"], [Height, ">0", "Height"],
                   [RatioVCOrifice, "0-1", "VC orifice ratio"])
    Height=np.array(Height)
    Height = np.array(Height)
    if not 0 < RatioVCOrifice < 1:
        raise ValueError("RatioVCOrifice should be between 0 and 1.")
    FlowRate = []
    for i in range(len(Height)):
         if Height[i] > 0:
            FlowRate.append(RatioVCOrifice * area_circle(Diam).magnitude 
                * np.sqrt(2 * gravity.magnitude * Height[i]))
         else:
             FlowRate.append(0)
    return np.array(FlowRate)


@u.wraps(u.m**3/u.s, [u.m, u.m, None], False)
def flow_orifice_vert(Diam, Height, RatioVCOrifice):
    """Return the vertical flow rate of the orifice."""
    #Checking input validity
    ut.check_range([Diam, ">0", "Diameter"], [Height, ">0", "Height"],
                   [RatioVCOrifice, "0-1", "VC orifice ratio"])
    Height=np.array(Height)
    FlowRate=[]
    Height = np.array(Height)
    Height = np.arange(Height)
    FlowRate = []
    for i in range(len(Height)):
        if Height[i] > -Diam / 2:
           flow_vert = scipy.integrate.quad(lambda z: (Diam 
           * np.sin(np.arccos(z/(Diam/2)))* np.sqrt(Height[i] - z)
           ), -Diam/2,min(Diam/2,Height[i]))
           FlowRate.append(RatioVCOrifice * np.sqrt(2 * gravity.magnitude) *flow_vert[0])
        else:
           FlowRate.append(0)
    return np.array(FlowRate)


@u.wraps(u.m, [u.m, None, u.m**3/u.s], False)
def head_orifice(Diam, RatioVCOrifice, FlowRate):
    """Return the head of the orifice."""
    #Checking input validity
    ut.check_range([Diam, ">0", "Diameter"], [FlowRate, ">0", "Flow rate"],
                   [RatioVCOrifice, "0-1", "VC orifice ratio"])
    return ((FlowRate 
             / (RatioVCOrifice * area_circle(Diam))
             )**2 
            / (2*gravity.magnitude)
            )

 
@u.wraps(u.m**2, [u.m, None, u.m**3/u.s], False)
def area_orifice(Height, RatioVCOrifice, FlowRate):
    """Return the area of the orifice."""
    #Checking input validity
    ut.check_range([Height, ">0", "Height"], [FlowRate, ">0", "Flow rate"],
                   [RatioVCOrifice, "0-1", "VC orifice ratio"])
    return FlowRate / (RatioVCOrifice * np.sqrt(2 * gravity.magnitude * Height))
    

@u.wraps(None, [u.m**3/u.s, None, u.m, u.m], False)
def num_orifices(FlowPlant, RatioVCOrifice, HeadLossOrifice, DiamOrifice):
    """Return the number of orifices."""
    #Inputs do not need to be checked here because they are checked by
    #functions this function calls.
    return np.ceil(area_orifice(HeadLossOrifice, RatioVCOrifice, 
                                 FlowPlant).magnitude
                    / area_circle(DiamOrifice).magnitude
                    )
 

@u.wraps(u.m, [None, u.m**3/u.s, u.m, u.m, None, None, u.m**2/u.s, u.m, None],
         False)
def diam_orifice_manifold(RatioFlowManifold, FlowTank, DiamPipe, Length, 
                          KMinorTotal, NumOrifices, Nu, PipeRough, 
                          RatioVCOrifice):
    """Return the diameter of the orifice in the manifold."""
    #Checking input validity - inputs not checked here are checked by
    #functions this function calls.
    ut.check_range([Length, ">0", "Length"], [KMinorTotal, ">=0", "Total K minor"]
                   [NumOrifices, ">0", "Number of orifices"],
                   [RatioVCOrifice, "0-1", "VC orifice ratio"])
    #Question: should RatioFlowManifold be constrained to between 0 and 1?
    #Question: should NumOrifices be an int?
    return ((((1 - RatioFlowManifold)*DiamPipe) ** 4 
             / ((((KMinorTotal 
                   + (fric(FlowTank, DiamPipe, Nu, PipeRough) * Length/DiamPipe)
                   )
                  * RatioFlowManifold
                  ) 
                  - KMinorTotal 
                  - (fric(FlowTank, DiamPipe, Nu, PipeRough) 
                     * Length / DiamPipe
                     ) 
                  * RatioVCOrifice**2 
                  * NumOrifices**2
                  )
                )
             ) ** (1/4))
 
    
# Here we define functions that return the flow rate.
@u.wraps(u.m**3/u.s, [u.m, u.m**2/u.s], False)
def flow_transition(Diam, Nu):
    """Return the flow rate for the laminar/turbulent transition.
    
    This equation is used in some of the other equations for flow.
    """
    #Checking input validity
    ut.check_range([Diam, ">0", "Diameter"], [Nu, ">0", "Nu"])
    return np.pi * Diam * RE_TRANSITION_PIPE * Nu / 4


@u.wraps(u.m**3/u.s, [u.m, u.m, u.m, u.m**2/u.s], False)
def flow_hagen(Diam, HeadLossFric, Length, Nu):
    """Return the flow rate for laminar flow with only major losses."""
    #Checking input validity
    ut.check_range([Diam, ">0", "Diameter"], [Length, ">0", "Length"],
                   [HeadLossFric, ">=0", "Headloss due to friction"],
                   [Nu, ">0", "Nu"])
    return (np.pi*Diam**4) / (128*Nu) * gravity.magnitude * HeadLossFric / Length


@u.wraps(u.m**3/u.s, [u.m, u.m, u.m, u.m**2/u.s, u.m], False)
def flow_swamee(Diam, HeadLossFric, Length, Nu, PipeRough):
    """Return the flow rate for turbulent flow with only major losses."""
    #Checking input validity
    ut.check_range([Diam, ">0", "Diameter"], [Length, ">0", "Length"],
                   [HeadLossFric, ">=0", "Headloss due to friction"],
                   [Nu, ">0", "Nu"], [PipeRough, "0-1", "Pipe roughness"])
    logterm = -np.log10(PipeRough / (3.7 * Diam) 
                        + 2.51 * Nu * np.sqrt(Length / (2 * gravity.magnitude
                                                          * HeadLossFric
                                                          * Diam**3)
                                              )
                        )
    return ((np.pi / np.sqrt(2)) * Diam**(5/2) * logterm
            * np.sqrt(gravity.magnitude * HeadLossFric / Length) 
            )


@u.wraps(u.m**3/u.s, [u.m, u.m, u.m, u.m**2/u.s, u.m], False)
def flow_pipemajor(Diam, HeadLossFric, Length, Nu, PipeRough):
    """Return the flow rate with only major losses.
    
    This function applies to both laminar and turbulent flows.
    """
    #Inputs do not need to be checked here because they are checked by
    #functions this function calls.
    FlowHagen = flow_hagen(Diam, HeadLossFric, Length, Nu).magnitude
    if FlowHagen < flow_transition(Diam, Nu).magnitude:
        return FlowHagen
    else:
        return flow_swamee(Diam, HeadLossFric, Length, Nu, PipeRough).magnitude


@u.wraps(u.m**3/u.s, [u.m, u.m, None], False)
def flow_pipeminor(Diam, HeadLossExpans, KMinor):
    """Return the flow rate with only minor losses.
    
    This function applies to both laminar and turbulent flows.
    """ 
    #Checking input validity - inputs not checked here are checked by
    #functions this function calls.
    ut.check_range([HeadLossExpans, ">=0", "Headloss due to expansion"], 
                   [KMinor, ">=0", "K minor"])
    return (area_circle(Diam).magnitude * np.sqrt(2 * gravity.magnitude 
                                                  * HeadLossExpans 
                                                  / KMinor)
            )

# Now we put all of the flow equations together and calculate the flow in a 
# straight pipe that has both major and minor losses and might be either
# laminar or turbulent.
@u.wraps(u.m**3/u.s, [u.m, u.m, u.m, u.m**2/u.s, u.m, None], False)
def flow_pipe(Diam, HeadLoss, Length, Nu, PipeRough, KMinor):
    """Return the the flow in a straight pipe.
    
    This function works for both major and minor losses and 
    works whether the flow is laminar or turbulent.
    """
    #Inputs do not need to be checked here because they are checked by
    #functions this function calls.
    if KMinor == 0:
        FlowRate = flow_pipemajor(Diam, HeadLoss, Length, Nu, 
                                  PipeRough).magnitude
    else:
        FlowRatePrev = 0
        err = 1
        FlowRate = min(flow_pipemajor(Diam, HeadLoss, Length, 
                                      Nu, PipeRough).magnitude, 
                       flow_pipeminor(Diam, HeadLoss, KMinor).magnitude
                       )
        while err > 0.01:
            FlowRatePrev = FlowRate
            HLFricNew = (HeadLoss * headloss_fric(FlowRate, Diam, Length, 
                                                  Nu, PipeRough).magnitude 
                         / (headloss_fric(FlowRate, Diam, Length, 
                                          Nu, PipeRough).magnitude
                            + headloss_exp(FlowRate, Diam, KMinor).magnitude
                            )
                         )
            FlowRate = flow_pipemajor(Diam, HLFricNew, Length, 
                                      Nu, PipeRough).magnitude
            if FlowRate == 0:
                err = 0
            else:
                err = abs(FlowRate - FlowRatePrev) / (FlowRate + FlowRatePrev)
    return FlowRate	
 

@u.wraps(u.m, [u.m**3/u.s, u.m, u.m, u.m**2/u.s], False)
def diam_hagen(FlowRate, HeadLossFric, Length, Nu):
    #Checking input validity
    ut.check_range([FlowRate, ">0", "Flow rate"], [Length, ">0", "Length"],
                   [HeadLossFric, ">=0", "Headloss due to friction"],
                   [Nu, ">0", "Nu"])
    return ((128 * Nu * FlowRate * Length) 
            / (gravity.magnitude * HeadLossFric * np.pi)
            ) ** (1/4)


@u.wraps(u.m, [u.m**3/u.s, u.m, u.m, u.m**2/u.s, u.m], False)
def diam_swamee(FlowRate, HeadLossFric, Length, Nu, PipeRough):
    """Return the inner diameter of a pipe.
    
    The Swamee Jain equation is dimensionally correct and returns the 
    inner diameter of a pipe given the flow rate and the head loss due
    to shear on the pipe walls. The Swamee Jain equation does NOT take 
    minor losses into account. This equation ONLY applies to turbulent 
    flow.
    """
    #Checking input validity
    ut.check_range([FlowRate, ">0", "Flow rate"], [Length, ">0", "Length"],
                   [HeadLossFric, ">=0", "Headloss due to friction"],
                   [Nu, ">0", "Nu"], [PipeRough, "0-1", "Pipe roughness"])
    a = ((PipeRough ** 1.25) 
         * ((Length * FlowRate**2) 
            / (gravity.magnitude * HeadLossFric)
            )**4.75
         )
    b = (Nu * FlowRate**9.4 
         * (Length / (gravity.magnitude *  HeadLossFric)) ** 5.2
         )
    return 0.66 * (a+b)**0.04


@u.wraps(u.m, [u.m**3/u.s, u.m, u.m, u.m**2/u.s, u.m], False)
def diam_pipemajor(FlowRate, HeadLossFric, Length, Nu, PipeRough):
    """Return the pipe IDiam that would result in given major losses.
    
    This function applies to both laminar and turbulent flow.
    """
    #Inputs do not need to be checked here because they are checked by
    #functions this function calls.
    DiamLaminar = diam_hagen(FlowRate, HeadLossFric, Length, Nu).magnitude
    if re_pipe(FlowRate, DiamLaminar, Nu) <= RE_TRANSITION_PIPE:
        return DiamLaminar
    else:
        return diam_swamee(FlowRate, HeadLossFric, Length, 
                           Nu, PipeRough).magnitude


@u.wraps(u.m, [u.m**3/u.s, u.m, None], False)
def diam_pipeminor(FlowRate, HeadLossExpans, KMinor):
    """Return the pipe ID that would result in the given minor losses.
    
    This function applies to both laminar and turbulent flow.
    """
    #Checking input validity
    ut.check_range([FlowRate, ">0", "Flow rate"], [KMinor, ">=0", "K minor"],
                   [HeadLossExpans, ">=0", "Headloss due to expansion"])
    return ((np.sqrt(4 * FlowRate / np.pi)) 
            * (KMinor / (2 * gravity.magnitude * HeadLossExpans)) ** (1/4)
            )


@u.wraps(u.m, [u.m**3/u.s, u.m, u.m, u.m**2/u.s, u.m, None], False)
def diam_pipe(FlowRate, HeadLoss, Length, Nu, PipeRough, KMinor):
    """Return the pipe ID that would result in the given total head loss.
    
    This function applies to both laminar and turbulent flow and
    incorporates both minor and major losses.
    """
    #Inputs do not need to be checked here because they are checked by
    #functions this function calls.
    if KMinor == 0:
        Diam = diam_pipeminor(FlowRate, HeadLoss, KMinor).magnitude
    else:
        Diam = diam_pipemajor(FlowRate, HeadLoss, Length, Nu, PipeRough).magnitude
    err = 1.00
    while err > 0.001:
        DiamPrev = Diam
        HLFricNew = (HeadLoss * headloss_fric(FlowRate, Diam, Length, 
                                              Nu, PipeRough
                                              ).magnitude 
                     / (headloss_fric(FlowRate, Diam, Length, 
                                      Nu, PipeRough
                                      ).magnitude 
                                      + headloss_exp(FlowRate, 
                                                     Diam, KMinor
                                                     ).magnitude
                        )
                     )
        Diam = diam_pipemajor(FlowRate, HLFricNew, Length, Nu, PipeRough
                              ).magnitude
        err = abs(Diam - DiamPrev) / (Diam + DiamPrev)
    return Diam

# Weir head loss equations
@u.wraps(u.m, [u.m**3/u.m, u.m], False)
def width_rect_weir(FlowRate, Height):
    """Return the width of a rectangular weir."""
    #Checking input validity
    ut.check_range([FlowRate, ">0", "Flow rate"], [Height, ">0", "Height"])
    return ((3 / 2) * FlowRate 
            / (RATIO_VC_ORIFICE * (np.sqrt(2*gravity.magnitude) * Height**(3/2)))
            )


# For a pipe, Width is the circumference of the pipe.
# Head loss for a weir is the difference in height between the water
# upstream of the weir and the top of the weir.
@u.wraps(u.m, [u.m**3/u.s, u.m], False)
def headloss_weir(FlowRate, Width):
    """Return the headloss of a weir."""
    #Checking input validity
    if not (FlowRate and Width) > 0:
        raise ValueError("Flow rate and width must be greater than 0.")
    return (((3/2) * FlowRate 
             / (RATIO_VC_ORIFICE * (np.sqrt(2*gravity.magnitude) * Width))
             ) ** 3)


@u.wraps(u.m, [u.m, u.m], False)
def flow_rect_weir(Height, Width):
    """Return the flow of a rectangular weir."""
    #Checking input validity
    ut.check_range([Height, ">0", "Height"], [Width, ">0", "Width"])
    return ((2/3) * RATIO_VC_ORIFICE 
            * (np.sqrt(2*gravity.magnitude) * Height**(3/2)) 
            * Width)


@u.wraps(u.m, [u.m**3/u.s, u.m], False)
def height_water_critical(FlowRate, Width):
    """Return the critical local water depth."""
    #Checking input validity
    ut.check_range([FlowRate, ">0", "Flow rate"], [Width, ">0", "Width"])
    return (FlowRate / (Width * gravity.magnitude)) ** (2/3)


@u.wraps(u.m/u.s, u.m, False)
def vel_horizontal(HeightWaterCritical):
    """Return the horizontal velocity."""
    #Checking input validity
    ut.check_range([HeightWaterCritical, ">0", "Critical height of water"])
    return np.sqrt(gravity.magnitude * HeightWaterCritical)

K_KOZENY=5

@u.wraps(u.m, [u.m, u.m, u.m, u.m**2/u.s], False)
def headloss_kozeny(Length, Diam, Vel, PipeRough, Nu):
    """Return the Carmen Kozeny Sand Bed head loss."""
    #Checking input validity
    ut.check_range([Length, ">0", "Length"], [Diam, ">0", "Diam"],
                   [Vel, ">0", "Velocity"], [Nu, ">0", "Nu"],
                   [PipeRough, "0-1", "Pipe roughness"])
    return (K_KOZENY * Length * Nu 
            / gravity.magnitude * (1-PipeRough) ** 2 
            / PipeRough**3 * 36 * Vel 
            / Diam ** 2)<|MERGE_RESOLUTION|>--- conflicted
+++ resolved
@@ -257,11 +257,9 @@
     This equation applies to both laminar and turbulent flows.
     """
     #Inputs do not need to be checked here because they are checked by
-<<<<<<< HEAD
     #functions this function calls.
     return (headloss_fric(FlowRate, Diam, Length, Nu, PipeRough).magnitude
             + headloss_exp(FlowRate, Diam, KMinor)).magnitude
-=======
     #functions this function calls
 
     size = np.array(FlowRate).size
@@ -276,7 +274,6 @@
     if size == 1:
       return hl[0]  
     return hl
->>>>>>> 172452a6
 
 
 @u.wraps(u.m, [u.m**3/u.s, u.m, u.m, u.m, u.m**2/u.s, u.m, None], False)

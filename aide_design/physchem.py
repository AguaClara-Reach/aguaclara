--- conflicted
+++ resolved
@@ -1,4 +1,3 @@
-<<<<<<< HEAD
 """This file contains unit process functions pertaining to the design of
 physical/chemical unit processes for AguaClara water treatment plants.
 
@@ -351,7 +350,7 @@
                                      Length, Nu, PipeRough).magnitude)
 
 
-@u.wraps(u.m, [u.m**2/u.s, u.m, u.m, u.dimensionless,
+@u.wraps(u.m, [u.m**3/u.s, u.m, u.m, u.dimensionless,
                u.m**2/u.s, u.m, u.dimensionless], False)
 def headloss_manifold(FlowRate, Diam, Length, KMinor, Nu, PipeRough, NumOutlets):
     """Return the total head loss through the manifold."""
@@ -707,722 +706,4 @@
     return (K_KOZENY * Length * Nu
             / gravity.magnitude * (1-PipeRough)**2
             / PipeRough**3 * 36 * Vel
-            / Diam ** 2)
-=======
-"""
-Created on Thu Jun 15 14:07:28 2017
-
-@author: Karan Newatia
-
-Last modified: Mon Aug 7 2017 
-By: Sage Weber-Shirk
-
-
-This file contains unit process functions pertaining to the design of 
-physical/chemical unit processes for AguaClara water treatment plants.
-"""
-
-########################## Imports ##########################
-import numpy as np
-from scipy import interpolate, integrate
-
-try:
-    from aide_design.units import unit_registry as u
-    from aide_design import utility as ut
-except ModuleNotFoundError:
-    from aide_design.units import unit_registry as u
-    from aide_design import utility as ut
-
-gravity = 9.80665 * u.m/u.s**2
-"""Define the gravitational constant, in m/s²."""
-
-###################### Simple geometry ######################
-"""A few equations for useful geometry.
-Is there a geometry package that we should be using?"""
-
-@u.wraps(u.m**2, u.m, False)
-def area_circle(DiamCircle):
-    """Return the area of a circle."""
-    ut.check_range([DiamCircle, ">0", "DiamCircle"])
-    return np.pi / 4 * DiamCircle**2
-
-
-@u.wraps(u.m, u.m**2, False)
-def diam_circle(AreaCircle):
-    """Return the diameter of a circle."""
-    ut.check_range([AreaCircle, ">0", "AreaCircle"])
-    return np.sqrt(4 * AreaCircle / np.pi)
-
-######################### Hydraulics #########################
-RATIO_VC_ORIFICE = 0.62
-
-RE_TRANSITION_PIPE = 2100
-
-K_KOZENY=5
-
-
-WATER_DENSITY_TABLE = [(273.15, 278.15, 283.15, 293.15, 303.15, 313.15, 
-                        323.15, 333.15, 343.15, 353.15, 363.15, 373.15
-                        ), (999.9, 1000, 999.7, 998.2, 995.7, 992.2, 
-                            988.1, 983.2, 977.8, 971.8, 965.3, 958.4
-                            )
-                       ]
-"""Table of temperatures and the corresponding water density.
-
-Index[0] is a list of water temperatures, in Kelvin.
-Index[1] is the corresponding densities, in kg/m³.
-"""
-
-
-@u.wraps(u.kg/(u.m*u.s), [u.degK], False)
-def viscosity_dynamic(temp):
-    """Return the dynamic viscosity of water at a given temperature.
-    
-    If given units, the function will automatically convert to Kelvin.
-    If not given units, the function will assume Kelvin.
-    """
-    ut.check_range([temp, ">0", "Temperature in Kelvin"])
-    return 2.414 * (10**-5) * 10**(247.8 / (temp-140))
-
-
-@u.wraps(u.kg/u.m**3, [u.degK], False)
-def density_water(temp):
-    """Return the density of water at a given temperature.
-    
-    If given units, the function will automatically convert to Kelvin.
-    If not given units, the function will assume Kelvin.
-    """
-    ut.check_range([temp, ">0", "Temperature in Kelvin"])
-    rhointerpolated = interpolate.CubicSpline(WATER_DENSITY_TABLE[0], 
-                                                    WATER_DENSITY_TABLE[1])
-    return rhointerpolated(temp)
-
-
-@u.wraps(u.m**2/u.s, [u.degK], False)
-def viscosity_kinematic(temp):
-    """Return the kinematic viscosity of water at a given temperature.
-    
-    If given units, the function will automatically convert to Kelvin.
-    If not given units, the function will assume Kelvin.
-    """
-    ut.check_range([temp, ">0", "Temperature in Kelvin"])
-    return (viscosity_dynamic(temp).magnitude 
-            / density_water(temp).magnitude)
-
-
-@u.wraps(None, [u.m**3/u.s, u.m, u.m**2/u.s], False)
-def re_pipe(FlowRate, Diam, Nu):
-    """Return the Reynolds Number for a pipe."""
-    #Checking input validity
-    ut.check_range([FlowRate, ">0", "Flow rate"], [Diam, ">0", "Diameter"],
-                   [Nu, ">0", "Nu"])
-    return (4 * FlowRate) / (np.pi * Diam * Nu)
-
-
-@u.wraps(u.m, [u.m, u.m, u.dimensionless], False)
-@ut.list_handler
-def radius_hydraulic(Width, DistCenter, openchannel):
-    """Return the hydraulic radius.
-    
-    Width and DistCenter are length values and openchannel is a boolean.
-    """  
-    ut.check_range([Width, ">0", "Width"], [DistCenter, ">0", "DistCenter"],
-                   [openchannel, "boolean", "openchannel"])
-    if openchannel:
-        return (Width*DistCenter) / (Width + 2*DistCenter)
-        # if openchannel is True, the channel is open. Otherwise, the channel 
-        # is assumed to have a top. 
-    else:
-        return (Width*DistCenter) / (2 * (Width+DistCenter))
-
-
-@u.wraps(u.m, [u.m**2, u.m], False)
-def radius_hydraulic_general(Area, PerimWetted):
-    """Return the general hydraulic radius."""
-    ut.check_range([Area, ">0", "Area"], [PerimWetted, ">0", "Wetted perimeter"])
-    return Area / PerimWetted 
-
-
-@u.wraps(None, [u.m**3/u.s, u.m, u.m, u.m**2/u.s, u.dimensionless], False)
-def re_rect(FlowRate, Width, DistCenter, Nu, openchannel):
-    """Return the Reynolds Number for a rectangular channel."""
-    #Checking input validity - inputs not checked here are checked by
-    #functions this function calls.
-    ut.check_range([FlowRate, ">0", "Flow rate"], [Nu, ">0", "Nu"])
-    return (4 * FlowRate 
-            * radius_hydraulic(Width, DistCenter, openchannel).magnitude
-            / (Width * DistCenter * Nu))
-    #Reynolds Number for rectangular channel; open = False if all sides
-    #are wetted; l = Diam and Diam = 4*R.h     
-    
-
-@u.wraps(None, [u.m/u.s, u.m**2, u.m, u.m**2/u.s], False)
-def re_general(Vel, Area, PerimWetted, Nu):
-    """Return the Reynolds Number for a general cross section."""
-    #Checking input validity - inputs not checked here are checked by
-    #functions this function calls.
-    ut.check_range([Vel, ">=0", "Velocity"], [Nu, ">0", "Nu"])
-    return 4 * radius_hydraulic_general(Area, PerimWetted).magnitude * Vel / Nu
-
-
-@u.wraps(None, [u.m**3/u.s, u.m, u.m**2/u.s, u.m], False)
-@ut.list_handler
-def fric(FlowRate, Diam, Nu, PipeRough):
-    """Return the friction factor for pipe flow.
-    
-    This equation applies to both laminar and turbulent flows.
-    """
-    #Checking input validity - inputs not checked here are checked by
-    #functions this function calls.
-    ut.check_range([PipeRough, "0-1", "Pipe roughness"])
-    if re_pipe(FlowRate, Diam, Nu) >= RE_TRANSITION_PIPE:
-        #Swamee-Jain friction factor for turbulent flow; best for 
-        #Re>3000 and ε/Diam < 0.02        
-        f = (0.25 / (np.log10(PipeRough / (3.7 * Diam) 
-                              + 5.74 / re_pipe(FlowRate, Diam, Nu) ** 0.9
-                              )
-                     ) ** 2
-             )
-    else:
-        f = 64 / re_pipe(FlowRate, Diam, Nu)
-    return f
-
-
-@u.wraps(None, [u.m**3/u.s, u.m, u.m, u.m**2/u.s, u.m, u.dimensionless], False)
-@ut.list_handler
-def fric_rect(FlowRate, Width, DistCenter, Nu, PipeRough, openchannel):
-    """Return the friction factor for a rectangular channel."""
-    #Checking input validity - inputs not checked here are checked by
-    #functions this function calls.
-    ut.check_range([PipeRough, "0-1", "Pipe roughness"])
-    if re_rect(FlowRate,Width,DistCenter,Nu,openchannel) >= RE_TRANSITION_PIPE:
-        #Swamee-Jain friction factor adapted for rectangular channel.
-        #Diam = 4*R_h in this case.         
-        return (0.25 
-                / (np.log10((PipeRough 
-                             / (3.7 * 4 
-                                * radius_hydraulic(Width, DistCenter, 
-                                                   openchannel).magnitude
-                                )
-                             )
-                            + (5.74 / (re_rect(FlowRate, Width, DistCenter, 
-                                               Nu, openchannel) ** 0.9)
-                               )
-                            )
-                    ) ** 2
-                )
-    else:
-        return 64 / re_rect(FlowRate, Width, DistCenter, Nu, openchannel)
-
-
-@u.wraps(None, [u.m**2, u.m, u.m/u.s, u.m**2/u.s, u.m], False)
-@ut.list_handler
-def fric_general(Area, PerimWetted, Vel, Nu, PipeRough):
-    """Return the friction factor for a general channel."""
-    #Checking input validity - inputs not checked here are checked by
-    #functions this function calls.
-    ut.check_range([PipeRough, "0-1", "Pipe roughness"])
-    if re_general(Vel, Area, PerimWetted, Nu) >= RE_TRANSITION_PIPE:
-        #Swamee-Jain friction factor adapted for any cross-section.
-        #Diam = 4*R*h 
-        f= (0.25 /
-            (np.log10((PipeRough
-                       / (3.7 * 4 
-                          * radius_hydraulic_general(Area, PerimWetted).magnitude
-                          )
-                       )
-                      + (5.74
-                         / re_general(Vel, Area, PerimWetted, Nu) ** 0.9
-                         )
-                      )
-             ) ** 2
-            )
-    else:
-        f = 64 / re_general(Vel, Area, PerimWetted, Nu)
-    return f      
-
-
-@u.wraps(u.m, [u.m**3/u.s, u.m, u.m, u.m**2/u.s, u.m], False)
-def headloss_fric(FlowRate, Diam, Length, Nu, PipeRough):
-    """Return the major head loss (due to wall shear) in a pipe.
-    
-    This equation applies to both laminar and turbulent flows.
-    """
-    #Checking input validity - inputs not checked here are checked by
-    #functions this function calls.
-    ut.check_range([Length, ">0", "Length"])
-    return (fric(FlowRate, Diam, Nu, PipeRough)
-            * 8 / (gravity.magnitude * np.pi**2) 
-            * (Length * FlowRate**2) / Diam**5
-            )
-
-
-@u.wraps(u.m, [u.m**3/u.s, u.m, u.dimensionless], False)
-def headloss_exp(FlowRate, Diam, KMinor):
-    """Return the minor head loss (due to expansions) in a pipe. 
-    
-    This equation applies to both laminar and turbulent flows.
-    """
-    #Checking input validity
-    ut.check_range([FlowRate, ">0", "Flow rate"], [Diam, ">0", "Diameter"],
-                   [KMinor, ">=0", "K minor"])  
-    return KMinor * 8 / (gravity.magnitude * np.pi**2) * FlowRate**2 / Diam**4
-
-
-@u.wraps(u.m, [u.m**3/u.s, u.m, u.m, u.m**2/u.s, u.m, u.dimensionless], False)
-def headloss(FlowRate, Diam, Length, Nu, PipeRough, KMinor):
-    """Return the total head loss from major and minor losses in a pipe.
-    
-    This equation applies to both laminar and turbulent flows.
-    """
-    #Inputs do not need to be checked here because they are checked by
-    #functions this function calls.
-    return (headloss_fric(FlowRate, Diam, Length, Nu, PipeRough).magnitude 
-            + headloss_exp(FlowRate, Diam, KMinor).magnitude)
-
-
-@u.wraps(u.m, [u.m**3/u.s, u.m, u.m, u.m, u.m**2/u.s, u.m, u.dimensionless], False)
-def headloss_fric_rect(FlowRate, Width, DistCenter, Length, Nu, PipeRough, openchannel):
-    """Return the major head loss due to wall shear in a rectangular channel.
-    
-    This equation applies to both laminar and turbulent flows.
-    """
-    #Checking input validity - inputs not checked here are checked by
-    #functions this function calls.
-    ut.check_range([Length, ">0", "Length"])
-    return (fric_rect(FlowRate, Width, DistCenter, Nu, 
-                      PipeRough, openchannel) 
-            * Length 
-            / (4 * radius_hydraulic(Width, DistCenter, openchannel).magnitude) 
-            * FlowRate**2 
-            / (2 * gravity.magnitude * (Width*DistCenter)**2)
-            )
-
-
-@u.wraps(u.m, [u.m**3/u.s, u.m, u.m, u.dimensionless], False)
-def headloss_exp_rect(FlowRate, Width, DistCenter, KMinor):
-    """Return the minor head loss due to expansion in a rectangular channel.
-    
-    This equation applies to both laminar and turbulent flows.
-    """
-    #Checking input validity
-    ut.check_range([FlowRate, ">0", "Flow rate"], [Width, ">0", "Width"], 
-                   [DistCenter, ">0", "DistCenter"], [KMinor, ">=0", "K minor"])
-    return (KMinor * FlowRate**2 
-            / (2 * gravity.magnitude * (Width*DistCenter)**2)
-            )
-
-
-@u.wraps(u.m, [u.m**3/u.s, u.m, u.m, u.m, u.dimensionless, u.m**2/u.s, u.m, u.dimensionless], False)
-def headloss_rect(FlowRate, Width, DistCenter, Length, 
-                  KMinor, Nu, PipeRough, openchannel):
-    """Return the total head loss in a rectangular channel. 
-    
-    Total head loss is a combination of the major and minor losses.
-    This equation applies to both laminar and turbulent flows.
-    """
-    #Inputs do not need to be checked here because they are checked by
-    #functions this function calls.
-    return (headloss_exp_rect(FlowRate, Width, DistCenter, KMinor).magnitude
-              + headloss_fric_rect(FlowRate, Width, DistCenter, Length, 
-                                   Nu, PipeRough, openchannel).magnitude)
-
-
-@u.wraps(u.m, [u.m**2, u.m, u.m/u.s, u.m, u.m**2/u.s, u.m], False)
-def headloss_fric_general(Area, PerimWetted, Vel, Length, Nu, PipeRough):
-    """Return the major head loss due to wall shear in the general case.
- 
-    This equation applies to both laminar and turbulent flows.
-    """
-    #Checking input validity - inputs not checked here are checked by
-    #functions this function calls.
-    ut.check_range([Length, ">0", "Length"])
-    return (fric_general(Area, PerimWetted, Vel, Nu, PipeRough) * Length 
-            / (4 * radius_hydraulic_general(Area, PerimWetted).magnitude) 
-            * Vel**2 / (2*gravity.magnitude)
-            )
-
-
-@u.wraps(u.m, [u.m/u.s, u.dimensionless], False)
-def headloss_exp_general(Vel, KMinor):
-    """Return the minor head loss due to expansion in the general case.
-    
-    This equation applies to both laminar and turbulent flows.
-    """
-    #Checking input validity
-    ut.check_range([Vel, ">0", "Velocity"], [KMinor, '>=0', 'K minor'])
-    return KMinor * Vel**2 / (2*gravity.magnitude)
-
-
-@u.wraps(u.m, [u.m**2, u.m/u.s, u.m, u.m, u.dimensionless, u.m**2/u.s, u.m], False)
-def headloss_gen(Area, Vel, PerimWetted, Length, KMinor, Nu, PipeRough):
-    """Return the total head lossin the general case.
- 
-    Total head loss is a combination of major and minor losses.
-    This equation applies to both laminar and turbulent flows.
-    """
-    #Inputs do not need to be checked here because they are checked by
-    #functions this function calls.
-    return (headloss_exp_general(Vel, KMinor).magnitude 
-            + headloss_fric_general(Area, PerimWetted, Vel,
-                                     Length, Nu, PipeRough).magnitude)
-
-
-@u.wraps(u.m, [u.m**3/u.s, u.m, u.m, u.dimensionless, 
-               u.m**2/u.s, u.m, u.dimensionless], False)
-def headloss_manifold(FlowRate, Diam, Length, KMinor, Nu, PipeRough, NumOutlets):
-    """Return the total head loss through the manifold."""
-    #Checking input validity - inputs not checked here are checked by
-    #functions this function calls.
-    ut.check_range([NumOutlets, ">0, int", 'Number of outlets'])
-    return (headloss(FlowRate, Diam, Length, Nu, PipeRough, KMinor).magnitude
-            * ((1/3 )
-               + (1 / (2*NumOutlets))
-               + (1 / (6*NumOutlets**2))
-               )
-            )
-
-
-@u.wraps(u.m**3/u.s, [u.m, u.m, u.dimensionless], False)
-@ut.list_handler
-def flow_orifice(Diam, Height, RatioVCOrifice):
-    """Return the flow rate of the orifice."""
-    #Checking input validity
-    ut.check_range([Diam, ">0", "Diameter"],
-                   [RatioVCOrifice, "0-1", "VC orifice ratio"])
-    if Height > 0:
-        return (RatioVCOrifice * area_circle(Diam).magnitude
-                * np.sqrt(2 * gravity.magnitude * Height))
-    else:
-        return 0
-
-
-#Deviates from the MathCad at the 6th decimal place. Worth investigating or not?
-@u.wraps(u.m**3/u.s, [u.m, u.m, u.dimensionless], False)
-@ut.list_handler
-def flow_orifice_vert(Diam, Height, RatioVCOrifice):
-    """Return the vertical flow rate of the orifice."""
-    #Checking input validity
-    ut.check_range([RatioVCOrifice, "0-1", "VC orifice ratio"])
-    if Height > -Diam / 2:
-        flow_vert = integrate.quad(lambda z: (Diam * np.sin(np.arccos(z/(Diam/2))) 
-                                                   * np.sqrt(Height - z)
-                                                   ), 
-                                                   - Diam / 2, 
-                                                   min(Diam/2, Height))
-        return flow_vert[0] * RatioVCOrifice * np.sqrt(2 * gravity.magnitude)
-    else:
-        return 0
-
-
-@u.wraps(u.m, [u.m, u.dimensionless, u.m**3/u.s], False)
-def head_orifice(Diam, RatioVCOrifice, FlowRate):
-    """Return the head of the orifice."""
-    #Checking input validity
-    ut.check_range([Diam, ">0", "Diameter"], [FlowRate, ">0", "Flow rate"],
-                   [RatioVCOrifice, "0-1", "VC orifice ratio"])
-    return ((FlowRate 
-             / (RatioVCOrifice * area_circle(Diam).magnitude)
-             )**2 
-            / (2*gravity.magnitude)
-            )
-
-
-@u.wraps(u.m**2, [u.m, u.dimensionless, u.m**3/u.s], False)
-def area_orifice(Height, RatioVCOrifice, FlowRate):
-    """Return the area of the orifice."""
-    #Checking input validity
-    ut.check_range([Height, ">0", "Height"], [FlowRate, ">0", "Flow rate"],
-                   [RatioVCOrifice, "0-1, >0", "VC orifice ratio"])
-    return FlowRate / (RatioVCOrifice * np.sqrt(2 * gravity.magnitude * Height))
-
-
-@u.wraps(None, [u.m**3/u.s, u.dimensionless, u.m, u.m], False)
-def num_orifices(FlowPlant, RatioVCOrifice, HeadLossOrifice, DiamOrifice):
-    """Return the number of orifices."""
-    #Inputs do not need to be checked here because they are checked by
-    #functions this function calls.
-    return np.ceil(area_orifice(HeadLossOrifice, RatioVCOrifice, 
-                                 FlowPlant).magnitude
-                    / area_circle(DiamOrifice).magnitude)
-
-
-# Here we define functions that return the flow rate.
-@u.wraps(u.m**3/u.s, [u.m, u.m**2/u.s], False)
-def flow_transition(Diam, Nu):
-    """Return the flow rate for the laminar/turbulent transition.
-    
-    This equation is used in some of the other equations for flow.
-    """
-    #Checking input validity
-    ut.check_range([Diam, ">0", "Diameter"], [Nu, ">0", "Nu"])
-    return np.pi * Diam * RE_TRANSITION_PIPE * Nu / 4
-
-
-@u.wraps(u.m**3/u.s, [u.m, u.m, u.m, u.m**2/u.s], False)
-def flow_hagen(Diam, HeadLossFric, Length, Nu):
-    """Return the flow rate for laminar flow with only major losses."""
-    #Checking input validity
-    ut.check_range([Diam, ">0", "Diameter"], [Length, ">0", "Length"],
-                   [HeadLossFric, ">=0", "Headloss due to friction"],
-                   [Nu, ">0", "Nu"])
-    return (np.pi*Diam**4) / (128*Nu) * gravity.magnitude * HeadLossFric / Length
-
-
-@u.wraps(u.m**3/u.s, [u.m, u.m, u.m, u.m**2/u.s, u.m], False)
-def flow_swamee(Diam, HeadLossFric, Length, Nu, PipeRough):
-    """Return the flow rate for turbulent flow with only major losses."""
-    #Checking input validity
-    ut.check_range([Diam, ">0", "Diameter"], [Length, ">0", "Length"],
-                   [HeadLossFric, ">0", "Headloss due to friction"],
-                   [Nu, ">0", "Nu"], [PipeRough, "0-1", "Pipe roughness"])
-    logterm = np.log10(PipeRough / (3.7 * Diam) 
-                       + 2.51 * Nu * np.sqrt(Length / (2 * gravity.magnitude
-                                                         * HeadLossFric
-                                                         * Diam**3)
-                                              )
-                       )
-    return ((-np.pi / np.sqrt(2)) * Diam**(5/2) * logterm
-            * np.sqrt(gravity.magnitude * HeadLossFric / Length) 
-            )
-
-
-@u.wraps(u.m**3/u.s, [u.m, u.m, u.m, u.m**2/u.s, u.m], False)
-@ut.list_handler
-def flow_pipemajor(Diam, HeadLossFric, Length, Nu, PipeRough):
-    """Return the flow rate with only major losses.
-    
-    This function applies to both laminar and turbulent flows.
-    """
-    #Inputs do not need to be checked here because they are checked by
-    #functions this function calls.
-    FlowHagen = flow_hagen(Diam, HeadLossFric, Length, Nu).magnitude
-    if FlowHagen < flow_transition(Diam, Nu).magnitude:
-        return FlowHagen
-    else:
-        return flow_swamee(Diam, HeadLossFric, Length, Nu, PipeRough).magnitude
-
-
-@u.wraps(u.m**3/u.s, [u.m, u.m, u.dimensionless], False)
-def flow_pipeminor(Diam, HeadLossExpans, KMinor):
-    """Return the flow rate with only minor losses.
-    
-    This function applies to both laminar and turbulent flows.
-    """ 
-    #Checking input validity - inputs not checked here are checked by
-    #functions this function calls.
-    ut.check_range([HeadLossExpans, ">=0", "Headloss due to expansion"], 
-                   [KMinor, ">0", "K minor"])
-    return (area_circle(Diam).magnitude * np.sqrt(2 * gravity.magnitude
-                                                  * HeadLossExpans 
-                                                  / KMinor)
-            )
-
-# Now we put all of the flow equations together and calculate the flow in a 
-# straight pipe that has both major and minor losses and might be either
-# laminar or turbulent.
-@u.wraps(u.m**3/u.s, [u.m, u.m, u.m, u.m**2/u.s, u.m, u.dimensionless], False)
-@ut.list_handler
-def flow_pipe(Diam, HeadLoss, Length, Nu, PipeRough, KMinor):
-    """Return the the flow in a straight pipe.
-    
-    This function works for both major and minor losses and 
-    works whether the flow is laminar or turbulent.
-    """
-    #Inputs do not need to be checked here because they are checked by
-    #functions this function calls.
-    if KMinor == 0:
-        FlowRate = flow_pipemajor(Diam, HeadLoss, Length, Nu, 
-                                  PipeRough).magnitude
-    else:
-        FlowRatePrev = 0
-        err = 1.0
-        FlowRate = min(flow_pipemajor(Diam, HeadLoss, Length,
-                                      Nu, PipeRough).magnitude,
-                       flow_pipeminor(Diam, HeadLoss, KMinor).magnitude
-                       )
-        while err > 0.01:
-            FlowRatePrev = FlowRate
-            HLFricNew = (HeadLoss * headloss_fric(FlowRate, Diam, Length, 
-                                                  Nu, PipeRough).magnitude 
-                         / (headloss_fric(FlowRate, Diam, Length,
-                                          Nu, PipeRough).magnitude
-                            + headloss_exp(FlowRate, Diam, KMinor).magnitude
-                            )
-                         )
-            FlowRate = flow_pipemajor(Diam, HLFricNew, Length, 
-                                      Nu, PipeRough).magnitude
-            if FlowRate == 0:
-                err = 0.0
-            else:
-                err = (abs(FlowRate - FlowRatePrev) 
-                       / ((FlowRate + FlowRatePrev) / 2)
-                       )
-    return FlowRate	
-
-
-@u.wraps(u.m, [u.m**3/u.s, u.m, u.m, u.m**2/u.s], False)
-def diam_hagen(FlowRate, HeadLossFric, Length, Nu):
-    #Checking input validity
-    ut.check_range([FlowRate, ">0", "Flow rate"], [Length, ">0", "Length"],
-                   [HeadLossFric, ">0", "Headloss due to friction"],
-                   [Nu, ">0", "Nu"])
-    return ((128 * Nu * FlowRate * Length) 
-            / (gravity.magnitude * HeadLossFric * np.pi)
-            ) ** (1/4)
-
-
-@u.wraps(u.m, [u.m**3/u.s, u.m, u.m, u.m**2/u.s, u.m], False)
-def diam_swamee(FlowRate, HeadLossFric, Length, Nu, PipeRough):
-    """Return the inner diameter of a pipe.
-    
-    The Swamee Jain equation is dimensionally correct and returns the 
-    inner diameter of a pipe given the flow rate and the head loss due
-    to shear on the pipe walls. The Swamee Jain equation does NOT take 
-    minor losses into account. This equation ONLY applies to turbulent 
-    flow.
-    """
-    #Checking input validity
-    ut.check_range([FlowRate, ">0", "Flow rate"], [Length, ">0", "Length"],
-                   [HeadLossFric, ">0", "Headloss due to friction"],
-                   [Nu, ">0", "Nu"], [PipeRough, "0-1", "Pipe roughness"])
-    a = ((PipeRough ** 1.25) 
-         * ((Length * FlowRate**2) 
-            / (gravity.magnitude * HeadLossFric)
-            )**4.75
-         )
-    b = (Nu * FlowRate**9.4 
-         * (Length / (gravity.magnitude *  HeadLossFric)) ** 5.2
-         )
-    return 0.66 * (a+b)**0.04
-
-
-@u.wraps(u.m, [u.m**3/u.s, u.m, u.m, u.m**2/u.s, u.m], False)
-@ut.list_handler
-def diam_pipemajor(FlowRate, HeadLossFric, Length, Nu, PipeRough):
-    """Return the pipe IDiam that would result in given major losses.
-    
-    This function applies to both laminar and turbulent flow.
-    """
-    #Inputs do not need to be checked here because they are checked by
-    #functions this function calls.
-    DiamLaminar = diam_hagen(FlowRate, HeadLossFric, Length, Nu).magnitude
-    if re_pipe(FlowRate, DiamLaminar, Nu) <= RE_TRANSITION_PIPE:
-        return DiamLaminar
-    else:
-        return diam_swamee(FlowRate, HeadLossFric, Length, 
-                           Nu, PipeRough).magnitude
-
-
-@u.wraps(u.m, [u.m**3/u.s, u.m, u.dimensionless], False)
-def diam_pipeminor(FlowRate, HeadLossExpans, KMinor):
-    """Return the pipe ID that would result in the given minor losses.
-    
-    This function applies to both laminar and turbulent flow.
-    """
-    #Checking input validity
-    ut.check_range([FlowRate, ">0", "Flow rate"], [KMinor, ">=0", "K minor"],
-                   [HeadLossExpans, ">0", "Headloss due to expansion"])
-    return (np.sqrt(4 * FlowRate / np.pi)
-            * (KMinor / (2 * gravity.magnitude * HeadLossExpans)) ** (1/4)
-            )
-
-
-@u.wraps(u.m, [u.m**3/u.s, u.m, u.m, u.m**2/u.s, u.m, None], False)
-@ut.list_handler
-def diam_pipe(FlowRate, HeadLoss, Length, Nu, PipeRough, KMinor):
-    """Return the pipe ID that would result in the given total head loss.
-    
-    This function applies to both laminar and turbulent flow and
-    incorporates both minor and major losses.
-    """
-    #Inputs do not need to be checked here because they are checked by
-    #functions this function calls.
-    if KMinor == 0:
-        Diam = diam_pipemajor(FlowRate, HeadLoss, Length, Nu, 
-                              PipeRough).magnitude
-    else:
-        Diam = max(diam_pipemajor(FlowRate, HeadLoss, 
-                                  Length, Nu, PipeRough).magnitude,
-                   diam_pipeminor(FlowRate, HeadLoss, KMinor).magnitude)
-        err = 1.00
-        while err > 0.001:
-            DiamPrev = Diam
-            HLFricNew = (HeadLoss * headloss_fric(FlowRate, Diam, Length, 
-                                                  Nu, PipeRough
-                                                  ).magnitude 
-                         / (headloss_fric(FlowRate, Diam, Length, 
-                                          Nu, PipeRough
-                                          ).magnitude 
-                                          + headloss_exp(FlowRate, 
-                                                         Diam, KMinor
-                                                         ).magnitude
-                            )
-                         )
-            Diam = diam_pipemajor(FlowRate, HLFricNew, Length, Nu, PipeRough
-                                  ).magnitude
-            err = abs(Diam - DiamPrev) / ((Diam + DiamPrev) / 2)
-    return Diam
-
-# Weir head loss equations
-@u.wraps(u.m, [u.m**3/u.s, u.m], False)
-def width_rect_weir(FlowRate, Height):
-    """Return the width of a rectangular weir."""
-    #Checking input validity
-    ut.check_range([FlowRate, ">0", "Flow rate"], [Height, ">0", "Height"])
-    return ((3 / 2) * FlowRate 
-            / (RATIO_VC_ORIFICE * np.sqrt(2*gravity.magnitude) * Height**(3/2))
-            )
-
-
-# For a pipe, Width is the circumference of the pipe.
-# Head loss for a weir is the difference in height between the water
-# upstream of the weir and the top of the weir.
-@u.wraps(u.m, [u.m**3/u.s, u.m], False)
-def headloss_weir(FlowRate, Width):
-    """Return the headloss of a weir."""
-    #Checking input validity
-    ut.check_range([FlowRate, ">0", "Flow rate"], [Width, ">0", "Width"])
-    return (((3/2) * FlowRate 
-             / (RATIO_VC_ORIFICE * np.sqrt(2*gravity.magnitude) * Width)
-             ) ** (2/3))
-
-
-@u.wraps(u.m, [u.m, u.m], False)
-def flow_rect_weir(Height, Width):
-    """Return the flow of a rectangular weir."""
-    #Checking input validity
-    ut.check_range([Height, ">0", "Height"], [Width, ">0", "Width"])
-    return ((2/3) * RATIO_VC_ORIFICE 
-            * (np.sqrt(2*gravity.magnitude) * Height**(3/2)) 
-            * Width)
-
-
-@u.wraps(u.m, [u.m**3/u.s, u.m], False)
-def height_water_critical(FlowRate, Width):
-    """Return the critical local water depth."""
-    #Checking input validity
-    ut.check_range([FlowRate, ">0", "Flow rate"], [Width, ">0", "Width"])
-    return (FlowRate / (Width * np.sqrt(gravity.magnitude))) ** (2/3)
-
-
-@u.wraps(u.m/u.s, u.m, False)
-def vel_horizontal(HeightWaterCritical):
-    """Return the horizontal velocity."""
-    #Checking input validity
-    ut.check_range([HeightWaterCritical, ">0", "Critical height of water"])
-    return np.sqrt(gravity.magnitude * HeightWaterCritical)
-
-
-@u.wraps(u.m, [u.m, u.m, u.m/u.s, u.m, u.m**2/u.s], False)
-def headloss_kozeny(Length, Diam, Vel, PipeRough, Nu):
-    """Return the Carmen Kozeny Sand Bed head loss."""
-    #Checking input validity
-    ut.check_range([Length, ">0", "Length"], [Diam, ">0", "Diam"],
-                   [Vel, ">0", "Velocity"], [Nu, ">0", "Nu"],
-                   [PipeRough, "0-1", "Pipe roughness"])
-    return (K_KOZENY * Length * Nu 
-            / gravity.magnitude * (1-PipeRough)**2 
-            / PipeRough**3 * 36 * Vel 
-            / Diam ** 2)
->>>>>>> 2bf6e2e0
+            / Diam ** 2)
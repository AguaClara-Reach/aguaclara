
"""This file contains all the functions needed to design the linear flow
orifice meter (LFOM) for an AguaClara plant.

"""

#Here we import packages that we will need for this notebook. You can find out about these packages in the Help menu.
from aide_design.play import*

#primary outputs from this file are
#Nominal diameter nom_diam_lfom_pipe(FLOW,HL_LFOM,con.RATIO_LFOM_SAFETY)
#number of rows n_lfom_rows(FLOW,HL_LFOM)
#orifice diameter orifice_diameter(FLOW,HL_LFOM,drill_series_uom)
#number of orifices in each row n_lfom_orifices(FLOW,HL_LFOM,drill_series_uom)
#height of the center of each row height_lfom_orifices(FLOW,HL_LFOM,drill_series_uom)

# will eventually define this by rendering a template, but we'll get to that later:
lfom_dict = {'sdr': 26, 'RATIO_VC_ORIFICE': 0.63, 'ratio_safety':  1.5,
             'S_orifice': 1*u.cm, 'hl': 20*u.cm}

# output is width per flow rate.
<<<<<<< HEAD
@u.wraps(u.s/(u.m**2), [u.m,u.m], False)
def width_stout(hl, Z, lfom_inputs=lfom_dict):
    """
    ?
=======
@u.wraps(u.s/(u.m**2), [u.m, u.m], False)
def width_stout(hl, depth, lfom_inputs=lfom_dict):
    """This equation relates the LFOM to a stout weir. A stout weir controls
    flow through the width of a stout. The specific weir we reference is the
    sutro weir, which is designed to linearly relate flow to height of water.
    The LFOM mimics this linear relationship through a series of orifices.
>>>>>>> 929b2942

    Parameters
    ----------
    hl : float
        headloss through the LFOM

    depth : float
        depth of water

    lfom_inputs : dict
        a dictionary of all of the constant inputs needed for LFOM calculations
        can be found in lfom.yaml

    Returns
    -------
    width_stout: float
        equivalent width of stout in width per flow rate

    Examples
    --------
    >>> from aide_design.play import*
    >>> lfom_dict = {'sdr': 26, 'RATIO_VC_ORIFICE': 0.63, 'ratio_safety':  1.5,
    ...              'S_orifice': 1*u.cm, 'hl': 20*u.cm}
    >>> width_stout(40*u.cm, 40*u.cm)
    0.9019329453483474 second/meter²
    >>> width_stout(20*u.cm, 1*u.cm, lfom_dict)
    11.408649616179787 second/meter²
    """
    return (2/((2 * pc.gravity.magnitude*depth)**(1/2)
            * lfom_inputs['RATIO_VC_ORIFICE']*np.pi*hl))

@u.wraps(None, [u.m**3/u.s,u.m], False)
def n_lfom_rows(Q, hl, lfom_inputs=lfom_dict):
    """This equation states that the open area corresponding to one row can be
    set equal to two orifices of diameter=row height. If there are more than
    two orifices per row at the top of the LFOM then there are more orifices
    than are convenient to drill and more than necessary for good accuracy.
    Thus this relationship can be used to increase the spacing between the
    rows and thus increase the diameter of the orifices. This spacing function
    also sets the lower depth on the high flow rate LFOM with no accurate
    flows below a depth equal to the first row height.

    But it might be better to always set then number of rows to 10.
    The challenge is to figure out a reasonable system of constraints that
    reliably returns a valid solution.

    Parameters
    ----------
    Q: float
        flow through the LFOM

    hl: float
        headloss through the LFOM

    lfom_inputs : dict
        a dictionary of all of the constant inputs needed for LFOM calculations
        can be found in lfom.yaml

    Returns
    -------
    n_lfom_rows : int
        number of rows the LFOM should contain

    Examples
    --------
    >>> from aide_design.play import*
    >>> lfom_dict = {'sdr': 26, 'RATIO_VC_ORIFICE': 0.63, 'ratio_safety':  1.5,
    ...              'S_orifice': 1*u.cm, 'hl': 20*u.cm}
    >>> n_lfom_rows(20 *u.L/u.s, 20*u.cm)
    8
    >>> n_lfom_rows(60 *u.L/u.s, 20*u.cm)
    4
    """
    N_est = (hl*np.pi/(2*width_stout(hl, hl, lfom_inputs).magnitude*Q))
    variablerow = min(10, max(4, math.trunc(N_est)))
    # Forcing the LFOM to either have 4 or 8 rows, for design purposes
    # If the hydraulic calculation finds that there should be 4 rows, then there
    # will be 4 rows. If anything other besides 4 rows is found, then assign 8
    # rows.
    # This can be improved in the future.
    if variablerow != 4:
        variablerow = 8
    return variablerow


@u.wraps(u.m, [u.m**3/u.s, u.m], False)
def dist_center_lfom_rows(Q, hl, lfom_inputs=lfom_dict):
    """
    ?

    Parameters
    ----------
    Q: float
        flow through the LFOM

    hl: float
        headloss through the LFOM

    lfom_inputs : dict
        a dictionary of all of the constant inputs needed for LFOM calculations
        can be found in lfom.yaml

    Returns
    -------
    float
        ?

    Examples
    --------
    >>> from aide_design.play import*
    >>> lfom_dict = {'sdr': 26, 'RATIO_VC_ORIFICE': 0.63, 'ratio_safety':  1.5,
    ...              'S_orifice': 1*u.cm, 'hl': 20*u.cm}
    >>> dist_center_lfom_rows(20*u.L/u.s, 20*u.m)
    2.5 meter
    >>> dist_center_lfom_rows(60*u.L/u.s, 60*u.m)
    7.5 meter
    """
    return hl/n_lfom_rows(Q, hl, lfom_inputs)

@u.wraps(u.m/u.s, [u.m], False)
def vel_lfom_pipe_critical(hl, lfom_inputs=lfom_dict):
    """
    The average vertical velocity of the water inside the LFOM pipe
    at the very bottom of the bottom row of orifices
    The speed of falling water is 0.841 m/s for all linear flow orifice meters
    of height 20 cm, independent of total plant flow rate.

    Parameters
    ----------
    hl: float
        headloss through the LFOM

    lfom_inputs : dict
        a dictionary of all of the constant inputs needed for LFOM calculations
        can be found in lfom.yaml

    Returns
    -------
    float
        ?

    Examples
    --------
    >>> from aide_design.play import*
    >>> lfom_dict = {'sdr': 26, 'RATIO_VC_ORIFICE': 0.63, 'ratio_safety':  1.5,
    ...              'S_orifice': 1*u.cm, 'hl': 20*u.cm}
    >>> vel_lfom_pipe_critical(20*u.cm)
    0.8405802802312778 meter/second
    >>> vel_lfom_pipe_critical(60*u.cm)
    1.4559277532010582 meter/second
    """
    return 4/(3*math.pi)*(2*pc.gravity.magnitude*hl)**(1/2)

@u.wraps(u.m**2, [u.m**3/u.s, u.m], False)
def area_lfom_pipe_min(Q, hl, lfom_inputs=lfom_dict):
    """
    ?

    Parameters
    ----------
    Q: float
        flow through the LFOM

    hl: float
        headloss through the LFOM

    lfom_inputs : dict
        a dictionary of all of the constant inputs needed for LFOM calculations
        can be found in lfom.yaml

    Returns
    -------
    float
        ?

    Examples
    --------
    >>> from aide_design.play import*
    >>> lfom_dict = {'sdr': 26, 'RATIO_VC_ORIFICE': 0.63, 'ratio_safety':  1.5,
    ...              'S_orifice': 1*u.cm, 'hl': 20*u.cm}
    >>> area_lfom_pipe_min(20*u.L/u.s,20*u.cm)
    0.035689630967485675 meter2
    >>> area_lfom_pipe_min(60*u.L/u.s,60*u.cm)
    0.061816254139068764 meter2
    """
    return (lfom_inputs['ratio_safety']*Q/vel_lfom_pipe_critical(hl, lfom_inputs).magnitude)

@u.wraps(u.inch, [u.m**3/u.s, u.m], False)
def nom_diam_lfom_pipe(Q, hl, lfom_inputs=lfom_dict):
    """
    ?

    Parameters
    ----------
    Q: float
        flow through the LFOM

    hl: float
        headloss through the LFOM

    lfom_inputs : dict
        a dictionary of all of the constant inputs needed for LFOM calculations
        can be found in lfom.yaml

    Returns
    -------
    float
        ?

    Examples
    --------
    >>> from aide_design.play import*
    >>> lfom_dict = {'sdr': 26, 'RATIO_VC_ORIFICE': 0.63, 'ratio_safety':  1.5,
    ...              'S_orifice': 1*u.cm, 'hl': 20*u.cm}
    >>> nom_diam_lfom_pipe(20*u.L/u.s,20*u.cm)
    10.0 inch
    >>> nom_diam_lfom_pipe(60*u.L/u.s,60*u.cm)
    12.0 inch
    """
    ID = pc.diam_circle(area_lfom_pipe_min(Q, hl, lfom_inputs))
    return pipe.ND_SDR_available(ID, lfom_inputs['sdr']).magnitude

@u.wraps(u.m**2, [u.m**3/u.s, u.m], False)
def area_lfom_orifices_top(Q, hl, lfom_inputs=lfom_dict):
    """Estimate the orifice area corresponding to the top row of orifices.
    Another solution method is to use integration to solve this problem.
    Here we use the width of the stout weir in the center of the top row
    to estimate the area of the top orifice

    Parameters
    ----------
    Q: float
        flow through the LFOM

    hl: float
        headloss through the LFOM

    lfom_inputs : dict
        a dictionary of all of the constant inputs needed for LFOM calculations
        can be found in lfom.yaml

    Returns
    -------
    float
        ?

    Examples
    --------
    >>> from aide_design.play import*
    >>> lfom_dict = {'sdr': 26, 'RATIO_VC_ORIFICE': 0.63, 'ratio_safety':  1.5,
    ...              'S_orifice': 1*u.cm, 'hl': 20*u.cm}
    >>> area_lfom_orifices_top(20*u.L/u.s,20*u.cm)
    0.0013173573853983045 meter2
    >>> area_lfom_orifices_top(60*u.L/u.s,60*u.cm)
    0.002281729923235958 meter2
    """
    return ((Q * width_stout(hl*u.m, hl*u.m-0.5 *
            dist_center_lfom_rows(Q, hl, lfom_inputs), lfom_inputs).magnitude *
            dist_center_lfom_rows(Q, hl, lfom_inputs).magnitude))

@u.wraps(u.m, [u.m**3/u.s, u.m], False)
def d_lfom_orifices_max(Q, hl, lfom_inputs=lfom_dict):
    """
    ?

    Parameters
    ----------
    Q: float
        flow through the LFOM

    hl: float
        headloss through the LFOM

    lfom_inputs : dict
        a dictionary of all of the constant inputs needed for LFOM calculations
        can be found in lfom.yaml

    Returns
    -------
    float
        ?

    Examples
    --------
    >>> from aide_design.play import*
    >>> lfom_dict = {'sdr': 26, 'RATIO_VC_ORIFICE': 0.63, 'ratio_safety':  1.5,
    ...              'S_orifice': 1*u.cm, 'hl': 20*u.cm}
    >>> d_lfom_orifices_max(20*u.L/u.s,20*u.cm)
    0.04095499380586013 meter
    >>> d_lfom_orifices_max(60*u.L/u.s,60*u.cm)
    0.053899803048522814 meter
    """
    return (pc.diam_circle(
            area_lfom_orifices_top(Q, hl, lfom_inputs).magnitude).magnitude)

@u.wraps(u.m, [u.m**3/u.s, u.m, u.inch], False)
def orifice_diameter(Q, hl, drill_bits, lfom_inputs=lfom_dict):
    """
    ?

    Parameters
    ----------
    Q: float
        flow through the LFOM

    hl: float
        headloss through the LFOM

    drill_bits: array of floats
        an array of potential drill bit sizes to create the orifices

    lfom_inputs : dict
        a dictionary of all of the constant inputs needed for LFOM calculations
        can be found in lfom.yaml

    Returns
    -------
    float
        ?

    Examples
    --------
    >>> from aide_design.play import*
    >>> lfom_dict = {'sdr': 26, 'RATIO_VC_ORIFICE': 0.63, 'ratio_safety':  1.5,
    ...              'S_orifice': 1*u.cm, 'hl': 20*u.cm}
    >>> orifice_diameter(20*u.L/u.s,20*u.cm,mat.DIAM_DRILL_ENG)
    2.0 meter
    >>> orifice_diameter(60*u.L/u.s,60*u.cm,mat.DIAM_DRILL_ENG)
    0.03125 meter
    """
    maxdrill = (min((dist_center_lfom_rows(Q, hl, lfom_inputs).magnitude),
                (d_lfom_orifices_max(Q, hl, lfom_inputs).magnitude)))
    return ut.floor_nearest(maxdrill, drill_bits)

@u.wraps(u.m**2, [u.m**3/u.s, u.m, u.inch], False)
def drillbit_area(Q, hl, drill_bits, lfom_inputs=lfom_dict):
    return pc.area_circle(
            orifice_diameter(Q, hl, drill_bits, lfom_inputs).magnitude)

@u.wraps(None, [u.m**3/u.s, u.m, u.inch], False)
def n_lfom_orifices_per_row_max(Q, hl, drill_bits, lfom_inputs=lfom_dict):
    """A bound on the number of orifices allowed in each row.
    The distance between consecutive orifices must be enough to retain
    structural integrity of the pipe.
    """
    return math.floor(math.pi*(pipe.ID_SDR(
        nom_diam_lfom_pipe(Q, hl, lfom_inputs)).magnitude)
        / (orifice_diameter(Q, hl, drill_bits, lfom_inputs).magnitude +
            lfom_inputs['S_orifice'].magnitude))

@u.wraps(u.m**3/u.s, [u.m**3/u.s, u.m], False)
def flow_ramp(Q, hl, lfom_inputs=lfom_dict):
    n_rows = n_lfom_rows(Q, hl, lfom_inputs)
    return np.linspace(Q/n_rows, Q, n_rows)

@u.wraps(u.m, [u.m**3/u.s, u.m, u.inch], False)
def height_lfom_orifices(Q, hl, drill_bits, lfom_inputs=lfom_dict):
    """Calculates the height of the center of each row of orifices.
    The bottom of the bottom row orifices is at the zero elevation
    point of the LFOM so that the flow goes to zero when the water height
    is at zero.
    """
    return (np.arange((orifice_diameter(Q, hl, drill_bits, lfom_inputs)*0.5),
                      hl, (dist_center_lfom_rows(Q, hl, lfom_inputs))))

@u.wraps(u.m**3/u.s, [u.m**3/u.s, u.m, u.inch, None, None], False)
def flow_lfom_actual(Q, hl, drill_bits, Row_Index_Submerged, N_lfom_Orifices, lfom_inputs=lfom_dict):
    """Calculates the flow for a given number of submerged rows of orifices
    harray is the distance from the water level to the center of the orifices
    when the water is at the max level
    """
    D_lfom_Orifices = orifice_diameter(Q, hl, drill_bits, lfom_inputs).magnitude
    row_height = dist_center_lfom_rows(Q, hl, lfom_inputs).magnitude
    harray = (np.linspace(row_height, hl, n_lfom_rows(Q, hl, lfom_inputs))) - 0.5 * D_lfom_Orifices
    Q_new = 0
    for i in range(Row_Index_Submerged+1):
        Q_new = Q_new + (N_lfom_Orifices[i]*(
            pc.flow_orifice_vert(D_lfom_Orifices,
                                 harray[Row_Index_Submerged-i],
                                 lfom_inputs['RATIO_VC_ORIFICE']).magnitude))
    return Q_new


#Calculate number of orifices at each level given a diameter
@u.wraps(None, [u.m**3/u.s, u.m, u.inch], False)
def n_lfom_orifices(Q, hl, drill_bits, lfom_inputs=lfom_dict):
    Q_ramp_local = flow_ramp(Q, hl, lfom_inputs).magnitude
    N_orifices_max = n_lfom_orifices_per_row_max(Q, hl, drill_bits, lfom_inputs)
    N_rows = (n_lfom_rows(Q, hl, lfom_inputs))
    D_lfom_Orifices = orifice_diameter(Q, hl, drill_bits, lfom_inputs).magnitude
    # H is distance from the elevation between two rows of orifices down to the center of the orifices
    H = dist_center_lfom_rows(Q, hl, lfom_inputs).magnitude - D_lfom_Orifices*0.5
    n = []
    for i in range(N_rows):
        #place zero in the row that we are going to calculate the required number of orifices
        n = np.append(n, 0)
        #calculate the ideal number of orifices at the current row without constraining to an integer
        N_orifices_real = ((Q_ramp_local[i] - flow_lfom_actual(Q, hl, drill_bits, i, n, lfom_inputs).magnitude) /
                           pc.flow_orifice_vert(D_lfom_Orifices, H, lfom_inputs['RATIO_VC_ORIFICE']).magnitude
        #constrain number of orifices to be less than the max per row and greater or equal to 0
        n[i] = min((max(0, round(N_orifices_real))), N_orifices_max)
    return n

#This function takes the output of n_lfom_orifices and converts it to a list with 8
#entries that corresponds to the 8 possible rows. This is necessary to make the lfom
# easier to construct in Fusion using patterns
@u.wraps(None, [u.m**3/u.s, u.m, u.inch, None], False)
def n_lfom_orifices_fusion(Q, hl, drill_bits, num_rows, lfom_inputs=lfom_dict):
    N_orifices_per_row = n_lfom_orifices(Q, hl, drill_bits, lfom_inputs)
    N_orifices_final = np.zeros(8)
    centerline = np.zeros(8)
    center = True
    for i in range(8):
        if i % 2 == 1 and N_rows == 4:
            centerline[i] = int(center)
        elif N_rows == 4:
            N_orifices_final[i] = N_orifices_per_row[i/2]
            centerline[i] = int(center)
            center = not center
        else:
            N_orifices_final[i] = N_orifices_per_row[i]
            centerline[i] = int(center)
            center = not center

    return N_orifices_final, centerline

#This function calculates the error of the design based on the differences between the predicted flow rate
#and the actual flow rate through the LFOM.
@u.wraps(u.m**3/u.s, [u.m**3/u.s, u.m, u.inch], False)
def flow_lfom_error(Q, hl, drill_bits, lfom_inputs=lfom_dict):
    N_lfom_orifices = n_lfom_orifices(Q, hl, drill_bits, lfom_inputs)
    Q_lfom_error = []
    for j in range(len(N_lfom_orifices)-1):
        Q_lfom_error.append((flow_lfom_actual(
            Q, hl, drill_bits, j, N_lfom_orifices, lfom_inputs).magnitude -
            flow_ramp(Q, hl, lfom_inputs)[j].magnitude)/Q)
    return Q_lfom_error

@u.wraps(u.m**3/u.s, [u.m**3/u.s, u.m, u.m], False)
def flow_lfom_ideal(Q, hl, H):
    Q_lfom_ideal = (Q*H)/hl
    return Q_lfom_ideal

@u.wraps(u.m**3/u.s, [u.m**3/u.s, u.m, u.inch, u.m], False)
def flow_lfom(Q, hl, drill_bits, H, lfom_inputs=lfom_dict):
    D_lfom_orifices = orifice_diameter(Q, hl, drill_bits, lfom_inputs).magnitude
    H_submerged = np.arange(H-0.5*D_lfom_orifices, hl,
                            H-dist_center_lfom_rows(Q, hl, lfom_inputs).magnitude, dtype=object)
    N_lfom_orifices = n_lfom_orifices(Q, hl, drill_bits, lfom_inputs)
    Q = []
    for i in range(len(H_submerged)):
        Q.append(pc.flow_orifice_vert(D_lfom_orifices, H_submerged[i],
                                      lfom_inputs['RATIO_VC_ORIFICE']) *
                 N_lfom_orifices[i])
    return sum(Q)<|MERGE_RESOLUTION|>--- conflicted
+++ resolved
@@ -19,19 +19,12 @@
              'S_orifice': 1*u.cm, 'hl': 20*u.cm}
 
 # output is width per flow rate.
-<<<<<<< HEAD
-@u.wraps(u.s/(u.m**2), [u.m,u.m], False)
-def width_stout(hl, Z, lfom_inputs=lfom_dict):
-    """
-    ?
-=======
 @u.wraps(u.s/(u.m**2), [u.m, u.m], False)
 def width_stout(hl, depth, lfom_inputs=lfom_dict):
     """This equation relates the LFOM to a stout weir. A stout weir controls
     flow through the width of a stout. The specific weir we reference is the
     sutro weir, which is designed to linearly relate flow to height of water.
     The LFOM mimics this linear relationship through a series of orifices.
->>>>>>> 929b2942
 
     Parameters
     ----------

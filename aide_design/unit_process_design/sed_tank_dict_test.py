"""This file contains all the functions needed to design a sedimentation tank
for an AguaClara plant.

Attributes
----------
thickness_wall : float
    Thickness of walls in the sedimentation unit process

plate_settlers : dict
    A dictionary containing variables relating to the plate settlers

    Attributes
    ----------
    angle : int
        Angle of plate settlers (relative to being completely horizontal)

    S : float
        Edge to edge distance between plates

    thickness : float
        Thickness of PVC sheet used to make plate settlers

    L_cantilevered : float
        Maximum length of sed plate sticking out past module pipes without any
        additional support. The goal is to prevent floppy modules that don't
        maintain constant distances between the plates

tank : dict
    A dictionary containing variables relating to the concrete portion of the
    sedimentation tank

    Attributes
    ----------
    W : float
        Width of the sedimentation tank. Based off of the width of the PVC
        sheet used to make plate settlers

    L : float
        Length of the sedimentation tank. Based off of the length of a manifold
        pipe

    vel_up : float
        Upflow velocity through a sedimentation tank used as basis of design

manifold : dict
    A dictionary containg variables relating to the inlet manifold,
    exit manifold, and diffusers

    Attributes
    ----------
    ratio_Q_orifice : float
        Acceptable ratio of min to max flow through the manifold orifices

    diffuser : dict
        A dictionary containing variables relating to the diffuser

        Attributes
        ----------
        thickness_wall : float
            Wall thickness of a diffuser

        vel_max : float
            Maximum velocity through a diffuser

        A : float
            Area of a diffuser when viewed down the length of the manifold

    exit_man : dict
        A dictionary containing variables relating to the exit manifold

        Attributes
        ----------
        hl_orifice : float
            Headloss through an orifice in the exit manifold

        N_orifices : int
            Number of orifices in the exit manifold

"""
from aide_design.play import*

# again we will change this to an important statment from the URL of  aide_template repo
sed_dict = {
            'thickness_wall': 0.15*u.m,
            'plate_settlers': {
                'angle': 60*u.deg, 'S': 2.5*u.cm,
                'thickness': 2*u.mm, 'L_cantilevered': 20*u.cm,
                },
            'tank': {
                'W': 42*u.inch, 'L': 5.8*u.m, 'vel_up': 1*u.mm/u.s
            },
            'manifold': {
                'ratio_Q_man_orifice': 0.8,
                'diffuser': {
                    'thickness_wall': 1.17*u.inch, 'vel_max': 442.9*u.mm/u.s,
                    'A': 0.419*u.inch**2
                },
                'exit_man': {
                    'hl_orifice': 4*u.cm, 'N_orifices': 58
                }
            }
}

@u.wraps(None, [None], False)
def n_sed_plates_max(sed_inputs=sed_dict):
    """Return the maximum possible number of plate settlers in a module given
    plate spacing, thickness, angle, and unsupported length of plate settler.

    Parameters
    ----------
    S_plate : float
        Edge to edge distance between plate settlers

    thickness_plate : float
        Thickness of PVC sheet used to make plate settlers

    L_sed_plate_cantilevered : float
        Maximum length of sed plate sticking out past module pipes without any
        additional support. The goal is to prevent floppy modules that don't
        maintain constant distances between the plates

    angle_plate : float
        Angle of plate settlers

    Returns
    -------
    int
        Maximum number of plates

    Examples
    --------
    >>> from aide_design.play import*
    >>> sed_dict = {
    ...         'thickness_wall': 0.15*u.m,
    ...         'plate_settlers': {
    ...             'angle': 60*u.deg, 'S': 2.5*u.cm,
    ...             'thickness': 2*u.mm, 'L_cantilevered': 20*u.cm,
    ...             },
    ...         'tank': {
    ...             'W': 42*u.inch, 'L': 5.8*u.m, 'vel_up': 1*u.mm/u.s
    ...         },
    ...         'manifold': {
    ...             'ratio_Q_man_orifice': 0.8,
    ...             'diffuser': {
    ...                 'thickness_wall': 1.17*u.inch, 'vel_max': 442.9*u.mm/u.s,
    ...                 'A': 0.419*u.inch**2
    ...             },
    ...             'exit_man': {
    ...                 'hl_orifice': 4*u.cm, 'N_orifices': 58
    ...             }
    ...         }
    ... }
    >>> n_sed_plates_max()
    13
    """
    B_plate = sed_inputs['plate_settlers']['S'] + sed_inputs['plate_settlers']['thickness']
    return math.floor((sed_inputs['plate_settlers']['L_cantilevered'].magnitude / B_plate.magnitude \
                      * np.tan(sed_inputs['plate_settlers']['angle'].to(u.rad).magnitude)) + 1)

@u.wraps(u.inch, [None], False)
def w_diffuser_inner_min(sed_inputs=sed_dict):
    """Return the minimum inner width of each diffuser in the sedimentation tank.

    Parameters
    ----------
    sed_inputs : dict
        A dictionary of all of the constant inputs needed for sedimentation tank
        calculations. Can be found in sed.yaml

    Returns
    -------
    float
        Minimum inner width of each diffuser in the sedimentation tank

    Examples
    --------
    >>> from aide_design.play import*
<<<<<<< HEAD
    >>> sed_dict = {
    ...         'thickness_wall': 0.15*u.m,
    ...         'plate_settlers': {
    ...             'angle': 60*u.deg, 'S': 2.5*u.cm,
    ...             'thickness': 2*u.mm, 'L_cantilevered': 20*u.cm,
    ...             },
    ...         'tank': {
    ...             'W': 42*u.inch, 'L': 5.8*u.m, 'vel_up': 1*u.mm/u.s
    ...         },
    ...         'manifold': {
    ...             'ratio_Q_man_orifice': 0.8,
    ...             'diffuser': {
    ...                 'thickness_wall': 1.17*u.inch, 'vel_max': 442.9*u.mm/u.s,
    ...                 'A': 0.419*u.inch**2
    ...             },
    ...             'exit_man': {
    ...                 'hl_orifice': 4*u.cm, 'N_orifices': 58
    ...             }
    ...         }
    ... }
    >>> w_diffuser_inner_min()
    0.09483 inch inch
=======
    >>> w_diffuser_inner_min()
    0.09482953262587492 inch
>>>>>>> ea862f49
    """
    return ((sed_inputs['tank']['vel_up'].to(u.inch/u.s).magnitude /
             sed_inputs['manifold']['diffuser']['vel_max'].to(u.inch/u.s).magnitude)
             * sed_inputs['tank']['W'].magnitude)

@u.wraps(u.m, [None], False)
def w_diffuser_inner(sed_inputs=sed_dict):
    """Return the inner width of each diffuser in the sedimentation tank.

    Parameters
    ----------
    sed_inputs : dict
        A dictionary of all of the constant inputs needed for sedimentation tank
        calculations can be found in sed.yaml

    Returns
    -------
    float
        Inner width of each diffuser in the sedimentation tank

    Examples
    --------
    >>> from aide_design.play import*
<<<<<<< HEAD
    >>> sed_dict = {
    ...         'thickness_wall': 0.15*u.m,
    ...         'plate_settlers': {
    ...             'angle': 60*u.deg, 'S': 2.5*u.cm,
    ...             'thickness': 2*u.mm, 'L_cantilevered': 20*u.cm,
    ...             },
    ...         'tank': {
    ...             'W': 42*u.inch, 'L': 5.8*u.m, 'vel_up': 1*u.mm/u.s
    ...         },
    ...         'manifold': {
    ...             'ratio_Q_man_orifice': 0.8,
    ...             'diffuser': {
    ...                 'thickness_wall': 1.17*u.inch, 'vel_max': 442.9*u.mm/u.s,
    ...                 'A': 0.419*u.inch**2
    ...             },
    ...             'exit_man': {
    ...                 'hl_orifice': 4*u.cm, 'N_orifices': 58
    ...             }
    ...         }
    ... }
    >>> w_diffuser_inner()
    0.125 inch meter
    """
    return ut.ceil_nearest(w_diffuser_inner_min(sed_inputs).magnitude,
                           (np.arange(1/16,1/4,1/16)*u.inch))
=======
    >>> w_diffuser_inner()
    0.125 meter
    """
    return ut.ceil_nearest(w_diffuser_inner_min(sed_inputs).magnitude,
                           ((np.arange(1/16, 1/4, 1/16))*u.inch).magnitude)
>>>>>>> ea862f49

@u.wraps(u.m, [None], False)
def w_diffuser_outer(sed_inputs=sed_dict):
    """Return the outer width of each diffuser in the sedimentation tank.

    Parameters
    ----------
    sed_inputs : dict
        A dictionary of all of the constant inputs needed for sedimentation tank
        calculations can be found in sed.yaml

    Returns
    -------
    float
        Outer width of each diffuser in the sedimentation tank

    Examples
    --------
    >>> from aide_design.play import*
    >>> sed_dict = {
    ...         'thickness_wall': 0.15*u.m,
    ...         'plate_settlers': {
    ...             'angle': 60*u.deg, 'S': 2.5*u.cm,
    ...             'thickness': 2*u.mm, 'L_cantilevered': 20*u.cm,
    ...             },
    ...         'tank': {
    ...             'W': 42*u.inch, 'L': 5.8*u.m, 'vel_up': 1*u.mm/u.s
    ...         },
    ...         'manifold': {
    ...             'ratio_Q_man_orifice': 0.8,
    ...             'diffuser': {
    ...                 'thickness_wall': 1.17*u.inch, 'vel_max': 442.9*u.mm/u.s,
    ...                 'A': 0.419*u.inch**2
    ...             },
    ...             'exit_man': {
    ...                 'hl_orifice': 4*u.cm, 'N_orifices': 58
    ...             }
    ...         }
    ... }
    >>> w_diffuser_outer()
    ?
    """
    return (w_diffuser_inner_min(sed_inputs['tank']['W']) +
            (2 * sed_inputs['manifold']['diffuser']['thickness_wall'])).to(u.m).magnitude

@u.wraps(u.m, [None], False)
def L_diffuser_outer(sed_inputs=sed_dict):
    """Return the outer length of each diffuser in the sedimentation tank.

    Parameters
    ----------
    sed_inputs : dict
        A dictionary of all of the constant inputs needed for sedimentation tank
        calculations can be found in sed.yaml

    Returns
    -------
    float
        Outer length of each diffuser in the sedimentation tank

    Examples
    --------
    >>> from aide_design.play import*
    >>> sed_dict = {
    ...         'thickness_wall': 0.15*u.m,
    ...         'plate_settlers': {
    ...             'angle': 60*u.deg, 'S': 2.5*u.cm,
    ...             'thickness': 2*u.mm, 'L_cantilevered': 20*u.cm,
    ...             },
    ...         'tank': {
    ...             'W': 42*u.inch, 'L': 5.8*u.m, 'vel_up': 1*u.mm/u.s
    ...         },
    ...         'manifold': {
    ...             'ratio_Q_man_orifice': 0.8,
    ...             'diffuser': {
    ...                 'thickness_wall': 1.17*u.inch, 'vel_max': 442.9*u.mm/u.s,
    ...                 'A': 0.419*u.inch**2
    ...             },
    ...             'exit_man': {
    ...                 'hl_orifice': 4*u.cm, 'N_orifices': 58
    ...             }
    ...         }
    ... }
    >>> L_diffuser_outer()
    ?
    """
    return ((sed_inputs['manifold']['diffuser']['A'] /
           (2 * sed_inputs['manifold']['diffuser']['thickness_wall']))
           - w_diffuser_inner(sed_inputs).to(u.inch)).to(u.m).magnitude

@u.wraps(u.m, [None], False)
def L_diffuser_inner(sed_inputs=sed_dict):
    """Return the inner length of each diffuser in the sedimentation tank.

    Parameters
    ----------
    sed_inputs : dict
        A dictionary of all of the constant inputs needed for sedimentation tank
        calculations can be found in sed.yaml

    Returns
    -------
    float
        Inner length of each diffuser in the sedimentation tank

    Examples
    --------
    >>> from aide_design.play import*
    >>> sed_dict = {
    ...         'thickness_wall': 0.15*u.m,
    ...         'plate_settlers': {
    ...             'angle': 60*u.deg, 'S': 2.5*u.cm,
    ...             'thickness': 2*u.mm, 'L_cantilevered': 20*u.cm,
    ...             },
    ...         'tank': {
    ...             'W': 42*u.inch, 'L': 5.8*u.m, 'vel_up': 1*u.mm/u.s
    ...         },
    ...         'manifold': {
    ...             'ratio_Q_man_orifice': 0.8,
    ...             'diffuser': {
    ...                 'thickness_wall': 1.17*u.inch, 'vel_max': 442.9*u.mm/u.s,
    ...                 'A': 0.419*u.inch**2
    ...             },
    ...             'exit_man': {
    ...                 'hl_orifice': 4*u.cm, 'N_orifices': 58
    ...             }
    ...         }
    ... }
    >>> L_diffuser_inner()
    ?
    """
    return L_diffuser_outer(sed_inputs['tank']['W']) - \
    (2 * (sed_inputs['manifold']['diffuser']['thickness_wall']).to(u.m)).magnitude

@u.wraps(u.m**3/u.s, [None], False)
def q_diffuser(sed_inputs=sed_dict):
    """Return the flow through each diffuser.

    Parameters
    ----------
    sed_inputs : dict
        A dictionary of all of the constant inputs needed for sedimentation tank
        calculations can be found in sed.yaml

    Returns
    -------
    float
        Flow through each diffuser in the sedimentation tank

    Examples
    --------
    >>> from aide_design.play import*
    >>> sed_dict = {
    ...         'thickness_wall': 0.15*u.m,
    ...         'plate_settlers': {
    ...             'angle': 60*u.deg, 'S': 2.5*u.cm,
    ...             'thickness': 2*u.mm, 'L_cantilevered': 20*u.cm,
    ...             },
    ...         'tank': {
    ...             'W': 42*u.inch, 'L': 5.8*u.m, 'vel_up': 1*u.mm/u.s
    ...         },
    ...         'manifold': {
    ...             'ratio_Q_man_orifice': 0.8,
    ...             'diffuser': {
    ...                 'thickness_wall': 1.17*u.inch, 'vel_max': 442.9*u.mm/u.s,
    ...                 'A': 0.419*u.inch**2
    ...             },
    ...             'exit_man': {
    ...                 'hl_orifice': 4*u.cm, 'N_orifices': 58
    ...             }
    ...         }
    ... }
    >>> q_diffuser()
    ?

    """
    return (sed_inputs['tank']['vel_up'].to(u.m/u.s) *
             sed_inputs['tank']['W'].to(u.m) *
             L_diffuser_outer(sed_inputs)).magnitude

@u.wraps(u.m/u.s, [None], False)
def vel_sed_diffuser(sed_inputs=sed_dict):
    """Return the velocity through each diffuser.

    Parameters
    ----------
    sed_inputs : dict
        A dictionary of all of the constant inputs needed for sedimentation tank
        calculations can be found in sed.yaml

    Returns
    -------
    float
        Flow through each diffuser in the sedimentation tank

    Examples
    --------
    >>> from aide_design.play import*
    >>> sed_dict = {
    ...         'thickness_wall': 0.15*u.m,
    ...         'plate_settlers': {
    ...             'angle': 60*u.deg, 'S': 2.5*u.cm,
    ...             'thickness': 2*u.mm, 'L_cantilevered': 20*u.cm,
    ...             },
    ...         'tank': {
    ...             'W': 42*u.inch, 'L': 5.8*u.m, 'vel_up': 1*u.mm/u.s
    ...         },
    ...         'manifold': {
    ...             'ratio_Q_man_orifice': 0.8,
    ...             'diffuser': {
    ...                 'thickness_wall': 1.17*u.inch, 'vel_max': 442.9*u.mm/u.s,
    ...                 'A': 0.419*u.inch**2
    ...             },
    ...             'exit_man': {
    ...                 'hl_orifice': 4*u.cm, 'N_orifices': 58
    ...             }
    ...         }
    ... }
    >>> vel_sed_diffuser()
    ?

    """
    return (q_diffuser(sed_inputs).magnitude \
            / (w_diffuser_inner(w_tank) * L_diffuser_inner(w_tank)).magnitude)

@u.wraps(u.m**3/u.s, [None], False)
def q_tank(sed_inputs=sed_dict):
    """Return the maximum flow through one sedimentation tank.

    Parameters
    ----------
    sed_inputs : dict
        A dictionary of all of the constant inputs needed for sedimentation tank
        calculations can be found in sed.yaml

    Returns
    -------
    float
        Maximum flow through one sedimentation tank

    Examples
    --------
    >>> from aide_design.play import*
    >>> sed_dict = {
    ...         'thickness_wall': 0.15*u.m,
    ...         'plate_settlers': {
    ...             'angle': 60*u.deg, 'S': 2.5*u.cm,
    ...             'thickness': 2*u.mm, 'L_cantilevered': 20*u.cm,
    ...             },
    ...         'tank': {
    ...             'W': 42*u.inch, 'L': 5.8*u.m, 'vel_up': 1*u.mm/u.s
    ...         },
    ...         'manifold': {
    ...             'ratio_Q_man_orifice': 0.8,
    ...             'diffuser': {
    ...                 'thickness_wall': 1.17*u.inch, 'vel_max': 442.9*u.mm/u.s,
    ...                 'A': 0.419*u.inch**2
    ...             },
    ...             'exit_man': {
    ...                 'hl_orifice': 4*u.cm, 'N_orifices': 58
    ...             }
    ...         }
    ... }
    >>> q_tank()
    0.00618744 meter3/second

    """
    return (sed_inputs['tank']['L'] * sed_inputs['tank']['vel_up'].to(u.m/u.s) * \
            sed_inputs['tank']['W'].to(u.m)).magnitude

@u.wraps(u.m/u.s, [None], False)
def vel_inlet_man_max(sed_inputs=sed_dict):
    """Return the maximum velocity through the manifold.

    Parameters
    ----------
    sed_inputs : dict
        A dictionary of all of the constant inputs needed for sedimentation tank
        calculations can be found in sed.yaml

    Returns
    -------
    float
        Maximum velocity through the manifold.

    Examples
    --------
    >>> from aide_design.play import*
    >>> sed_dict = {
    ...         'thickness_wall': 0.15*u.m,
    ...         'plate_settlers': {
    ...             'angle': 60*u.deg, 'S': 2.5*u.cm,
    ...             'thickness': 2*u.mm, 'L_cantilevered': 20*u.cm,
    ...             },
    ...         'tank': {
    ...             'W': 42*u.inch, 'L': 5.8*u.m, 'vel_up': 1*u.mm/u.s
    ...         },
    ...         'manifold': {
    ...             'ratio_Q_man_orifice': 0.8,
    ...             'diffuser': {
    ...                 'thickness_wall': 1.17*u.inch, 'vel_max': 442.9*u.mm/u.s,
    ...                 'A': 0.419*u.inch**2
    ...             },
    ...             'exit_man': {
    ...                 'hl_orifice': 4*u.cm, 'N_orifices': 58
    ...             }
    ...         }
    ... }
    >>> vel_inlet_man_max()
    ?

    """
    vel_manifold_max = (sed_inputs['diffuser']['vel_max'].to(u.m/u.s).magnitude * \
        sqrt(2*((1-(sed_inputs['manifold']['ratio_Q_man_orifice'])**2)) / \
        (((sed_inputs['manifold']['ratio_Q_man_orifice'])**2)+1)))
    return vel_manifold_max

@u.wraps(None, [u.m**3/u.s, None], False)
def n_tanks(Q_plant, sed_inputs=sed_dict):
    """Return the number of sedimentation tanks required for a given flow rate.

    Parameters
    ----------
    Q_plant : float
        Total plant flow rate

    sed_inputs : dict
        A dictionary of all of the constant inputs needed for sedimentation tank
        calculations can be found in sed.yaml

    Returns
    -------
    int
        Number of sedimentation tanks required for a given flow rate.

    Examples
    --------
    >>> from aide_design.play import*
    >>> sed_dict = {
    ...         'thickness_wall': 0.15*u.m,
    ...         'plate_settlers': {
    ...             'angle': 60*u.deg, 'S': 2.5*u.cm,
    ...             'thickness': 2*u.mm, 'L_cantilevered': 20*u.cm,
    ...             },
    ...         'tank': {
    ...             'W': 42*u.inch, 'L': 5.8*u.m, 'vel_up': 1*u.mm/u.s
    ...         },
    ...         'manifold': {
    ...             'ratio_Q_man_orifice': 0.8,
    ...             'diffuser': {
    ...                 'thickness_wall': 1.17*u.inch, 'vel_max': 442.9*u.mm/u.s,
    ...                 'A': 0.419*u.inch**2
    ...             },
    ...             'exit_man': {
    ...                 'hl_orifice': 4*u.cm, 'N_orifices': 58
    ...             }
    ...         }
    ... }
    >>> n_tanks()
    ?

    """
    q = q_tank(sed_inputs).magnitude
    return (int(np.ceil(Q_plant / q)))

@u.wraps(u.m, [u.m**3/u.s, None], False)
def L_channel(Q_plant, sed_inputs=sed_dict):
    """Return the length of the inlet and exit channels for the sedimentation tank.

    Parameters
    ----------
    Q_plant : float
        Total plant flow rate

    sed_inputs : dict
        A dictionary of all of the constant inputs needed for sedimentation tank
        calculations can be found in sed.yaml

    Returns
    -------
    float
        Length of the inlet and exit channels for the sedimentation tank.

    Examples
    --------
    >>> from aide_design.play import*
    >>> sed_dict = {
    ...         'thickness_wall': 0.15*u.m,
    ...         'plate_settlers': {
    ...             'angle': 60*u.deg, 'S': 2.5*u.cm,
    ...             'thickness': 2*u.mm, 'L_cantilevered': 20*u.cm,
    ...             },
    ...         'tank': {
    ...             'W': 42*u.inch, 'L': 5.8*u.m, 'vel_up': 1*u.mm/u.s
    ...         },
    ...         'manifold': {
    ...             'ratio_Q_man_orifice': 0.8,
    ...             'diffuser': {
    ...                 'thickness_wall': 1.17*u.inch, 'vel_max': 442.9*u.mm/u.s,
    ...                 'A': 0.419*u.inch**2
    ...             },
    ...             'exit_man': {
    ...                 'hl_orifice': 4*u.cm, 'N_orifices': 58
    ...             }
    ...         }
    ... }
    >>> L_channel()
    ?

    """
    n_tanks = n_tanks(Q_plant, sed_inputs)
    return ((n_tanks * sed_inputs['tank']['W']) + sed_inputs['thickness_wall'] + \
            ((n_tanks-1) * sed_inputs['thickness_wall']))

@u.wraps(u.m, [u.m**3/u.s, u.degK, None], False)
@ut.list_handler
def ID_exit_man(Q_plant, temp, sed_inputs=sed_dict):
    """Return the inner diameter of the exit manifold by guessing an initial
    diameter then iterating through pipe flow calculations until the answer
    converges within 1%% error

    Parameters
    ----------
    Q_plant : float
        Total plant flow rate

    temp : float
        Design temperature

    sed_inputs : dict
        A dictionary of all of the constant inputs needed for sedimentation tank
        calculations can be found in sed.yaml

    Returns
    -------
    float
        Inner diameter of the exit manifold

    Examples
    --------
    >>> from aide_design.play import*
    >>> sed_dict = {
    ...         'thickness_wall': 0.15*u.m,
    ...         'plate_settlers': {
    ...             'angle': 60*u.deg, 'S': 2.5*u.cm,
    ...             'thickness': 2*u.mm, 'L_cantilevered': 20*u.cm,
    ...             },
    ...         'tank': {
    ...             'W': 42*u.inch, 'L': 5.8*u.m, 'vel_up': 1*u.mm/u.s
    ...         },
    ...         'manifold': {
    ...             'ratio_Q_man_orifice': 0.8,
    ...             'diffuser': {
    ...                 'thickness_wall': 1.17*u.inch, 'vel_max': 442.9*u.mm/u.s,
    ...                 'A': 0.419*u.inch**2
    ...             },
    ...             'exit_man': {
    ...                 'hl_orifice': 4*u.cm, 'N_orifices': 58
    ...             }
    ...         }
    ... }
    >>> ID_exit_man(20*u.L/u.s, 20*u.degC)
    0.21247905143432252 meter
    """
    #Inputs do not need to be checked here because they are checked by
    #functions this function calls.
    nu = pc.viscosity_dynamic(temp)
    hl = sed_inputs['manifold']['exit_man']['hl_orifice'].to(u.m)
    L = sed_inputs['tank']['L']
    N_orifices = sed_inputs['manifold']['exit_man']['N_orifices']
    K_minor = con.K_MINOR_PIPE_EXIT
    pipe_rough = mat.PIPE_ROUGH_PVC.to(u.m)

    D = max(pc.diam_pipemajor(Q_plant, hl, L, nu, pipe_rough).magnitude,
                   pc.diam_pipeminor(Q_plant, hl, K_minor).magnitude)
    err = 1.00
    while err > 0.01:
            D_prev = D
            f = pc.fric(Q_plant, D_prev, nu, pipe_rough)
            D = ((8*Q_plant**2 / pc.GRAVITY.magnitude * np.pi**2 * hl.magnitude) *
                    (1 + ((f*L.magnitude/D_prev + K_minor) *
                    (1/3 + 1/(2 * N_orifices) + 1/(6 * N_orifices**2)))
                    / (1 - sed_inputs['manifold']['ratio_Q_man_orifice']**2)))**0.25
            err = abs(D_prev - D) / ((D + D_prev) / 2)
    return D

@u.wraps(u.m, [u.m**3/u.s, u.inch, None], False)
def D_exit_man_orifice(Q_plant, drill_bits, sed_inputs=sed_dict):
    """Return the diameter of the orifices in the exit manifold for the sedimentation tank.

    Parameters
    ----------
    Q_plant : float
        Total plant flow rate

    drill_bits : list
        List of possible drill bit sizes

    sed_inputs : dict
        A dictionary of all of the constant inputs needed for sedimentation tank
        calculations can be found in sed.yaml

    Returns
    -------
    float
        Diameter of the orifices in the exit manifold for the sedimentation tank.

    Examples
    --------
    >>> from aide_design.play import*
    >>> sed_dict = {
    ...         'thickness_wall': 0.15*u.m,
    ...         'plate_settlers': {
    ...             'angle': 60*u.deg, 'S': 2.5*u.cm,
    ...             'thickness': 2*u.mm, 'L_cantilevered': 20*u.cm,
    ...             },
    ...         'tank': {
    ...             'W': 42*u.inch, 'L': 5.8*u.m, 'vel_up': 1*u.mm/u.s
    ...         },
    ...         'manifold': {
    ...             'ratio_Q_man_orifice': 0.8,
    ...             'diffuser': {
    ...                 'thickness_wall': 1.17*u.inch, 'vel_max': 442.9*u.mm/u.s,
    ...                 'A': 0.419*u.inch**2
    ...             },
    ...             'exit_man': {
    ...                 'hl_orifice': 4*u.cm, 'N_orifices': 58
    ...             }
    ...         }
    ... }
    >>> D_exit_man_orifice(20*u.L/u.s, 20*u.inch)
    ?
    """
    Q_orifice = Q_plant/sed_dict['exit_man']['N_orifices']
    D_orifice = np.sqrt(Q_orifice**4)/(np.pi * con.RATIO_VC_ORIFICE * np.sqrt(2 * pc.GRAVITY.magnitude * sed_input['exit_man']['hl_orifice'].magnitude))
    return ut.ceil_nearest(D_orifice, drill_bits)


@u.wraps(u.m, [None], False)
def L_sed_plate(sed_inputs=sed_dict):
    """Return the length of a single plate in the plate settler module based on
    achieving the desired capture velocity

    Parameters
    ----------
    sed_inputs : dict
        A dictionary of all of the constant inputs needed for sedimentation tank
        calculations can be found in sed.yaml

    Returns
    -------
    float
        Length of a single plate

    Examples
    --------
    >>> from aide_design.play import*
    >>> sed_dict = {
    ...         'thickness_wall': 0.15*u.m,
    ...         'plate_settlers': {
    ...             'angle': 60*u.deg, 'S': 2.5*u.cm,
    ...             'thickness': 2*u.mm, 'L_cantilevered': 20*u.cm,
    ...             },
    ...         'tank': {
    ...             'W': 42*u.inch, 'L': 5.8*u.m, 'vel_up': 1*u.mm/u.s
    ...         },
    ...         'manifold': {
    ...             'ratio_Q_man_orifice': 0.8,
    ...             'diffuser': {
    ...                 'thickness_wall': 1.17*u.inch, 'vel_max': 442.9*u.mm/u.s,
    ...                 'A': 0.419*u.inch**2
    ...             },
    ...             'exit_man': {
    ...                 'hl_orifice': 4*u.cm, 'N_orifices': 58
    ...             }
    ...         }
    ... }
    >>> L_sed_plate()
    ?

    """
    L_sed_plate = ((sed_input['plate_settlers']['S'] * ((sed_input['tank']['vel_up']/sed_input['plate_settlers']['vel_capture'])-1) \
                 + sed_input['plate_settlers']['thickness'] * (sed_input['tank']['vel_up']/sed_input['plate_settlers']['vel_capture'])) \
                 / (np.sin(sed_input['plate_settlers']['angle']) * np.cos(sed_input['plate_settlers']['angle'])) \
                 ).to(u.m)
    return L_sed_plate<|MERGE_RESOLUTION|>--- conflicted
+++ resolved
@@ -175,33 +175,28 @@
     Examples
     --------
     >>> from aide_design.play import*
-<<<<<<< HEAD
-    >>> sed_dict = {
-    ...         'thickness_wall': 0.15*u.m,
-    ...         'plate_settlers': {
-    ...             'angle': 60*u.deg, 'S': 2.5*u.cm,
-    ...             'thickness': 2*u.mm, 'L_cantilevered': 20*u.cm,
-    ...             },
-    ...         'tank': {
-    ...             'W': 42*u.inch, 'L': 5.8*u.m, 'vel_up': 1*u.mm/u.s
-    ...         },
-    ...         'manifold': {
-    ...             'ratio_Q_man_orifice': 0.8,
-    ...             'diffuser': {
-    ...                 'thickness_wall': 1.17*u.inch, 'vel_max': 442.9*u.mm/u.s,
-    ...                 'A': 0.419*u.inch**2
-    ...             },
-    ...             'exit_man': {
-    ...                 'hl_orifice': 4*u.cm, 'N_orifices': 58
-    ...             }
-    ...         }
-    ... }
-    >>> w_diffuser_inner_min()
-    0.09483 inch inch
-=======
+    >>> sed_dict = {
+    ...         'thickness_wall': 0.15*u.m,
+    ...         'plate_settlers': {
+    ...             'angle': 60*u.deg, 'S': 2.5*u.cm,
+    ...             'thickness': 2*u.mm, 'L_cantilevered': 20*u.cm,
+    ...             },
+    ...         'tank': {
+    ...             'W': 42*u.inch, 'L': 5.8*u.m, 'vel_up': 1*u.mm/u.s
+    ...         },
+    ...         'manifold': {
+    ...             'ratio_Q_man_orifice': 0.8,
+    ...             'diffuser': {
+    ...                 'thickness_wall': 1.17*u.inch, 'vel_max': 442.9*u.mm/u.s,
+    ...                 'A': 0.419*u.inch**2
+    ...             },
+    ...             'exit_man': {
+    ...                 'hl_orifice': 4*u.cm, 'N_orifices': 58
+    ...             }
+    ...         }
+    ... }
     >>> w_diffuser_inner_min()
     0.09482953262587492 inch
->>>>>>> ea862f49
     """
     return ((sed_inputs['tank']['vel_up'].to(u.inch/u.s).magnitude /
              sed_inputs['manifold']['diffuser']['vel_max'].to(u.inch/u.s).magnitude)
@@ -225,7 +220,6 @@
     Examples
     --------
     >>> from aide_design.play import*
-<<<<<<< HEAD
     >>> sed_dict = {
     ...         'thickness_wall': 0.15*u.m,
     ...         'plate_settlers': {
@@ -251,13 +245,6 @@
     """
     return ut.ceil_nearest(w_diffuser_inner_min(sed_inputs).magnitude,
                            (np.arange(1/16,1/4,1/16)*u.inch))
-=======
-    >>> w_diffuser_inner()
-    0.125 meter
-    """
-    return ut.ceil_nearest(w_diffuser_inner_min(sed_inputs).magnitude,
-                           ((np.arange(1/16, 1/4, 1/16))*u.inch).magnitude)
->>>>>>> ea862f49
 
 @u.wraps(u.m, [None], False)
 def w_diffuser_outer(sed_inputs=sed_dict):

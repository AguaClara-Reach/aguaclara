--- conflicted
+++ resolved
@@ -252,13 +252,8 @@
     >>> w_diffuser_inner()
     0.003175 meter
     """
-<<<<<<< HEAD
-    return ut.ceil_nearest(w_diffuser_inner_min(sed_inputs).magnitude,
-                           (np.arange(1/16,1/4,1/16)*u.inch).magnitude)
-=======
     return ut.ceil_nearest(w_diffuser_inner_min(sed_inputs),
                            (np.arange(1/16,1/4,1/16)*u.inch)).to(u.m).magnitude
->>>>>>> 13e5583a
 
 @u.wraps(u.m, [None], False)
 def w_diffuser_outer(sed_inputs=sed_dict):
@@ -302,13 +297,8 @@
     >>> w_diffuser_outer()
     0.06184467012869722 meter
     """
-<<<<<<< HEAD
     return (w_diffuser_inner_min(sed_inputs).to(u.m).magnitude +
             (2 * sed_inputs['manifold']['diffuser']['thickness_wall']).to(u.m).magnitude)
-=======
-    return (w_diffuser_inner_min(sed_inputs) +
-            (2 * sed_inputs['manifold']['diffuser']['thickness_wall'])).to(u.m).magnitude
->>>>>>> 13e5583a
 
 @u.wraps(u.m, [None], False)
 def L_diffuser_outer(sed_inputs=sed_dict):
@@ -584,13 +574,8 @@
     0.29346073739129713 meter/second
 
     """
-<<<<<<< HEAD
     vel_manifold_max = (sed_inputs['manifold']['diffuser']['vel_max'].to(u.m/u.s).magnitude * \
         np.sqrt(2*((1-(sed_inputs['manifold']['ratio_Q_man_orifice'])**2)) / \
-=======
-    vel_manifold_max = (sed_inputs['manifold']['diffuser']['vel_max'].to(u.m/u.s).magnitude *
-        math.sqrt(2*((1-(sed_inputs['manifold']['ratio_Q_man_orifice'])**2)) /
->>>>>>> 13e5583a
         (((sed_inputs['manifold']['ratio_Q_man_orifice'])**2)+1)))
     return vel_manifold_max
 
@@ -870,18 +855,11 @@
     0.4618802153517006 meter
 
     """
-<<<<<<< HEAD
     L_sed_plate = ((sed_inputs['plate_settlers']['S'] * ((sed_inputs['tank']['vel_up']/sed_inputs['plate_settlers']['vel_capture'])-1) \
                  + sed_inputs['plate_settlers']['thickness'] * (sed_inputs['tank']['vel_up']/sed_inputs['plate_settlers']['vel_capture'])) \
                  / (np.sin(sed_inputs['plate_settlers']['angle']) * np.cos(sed_inputs['plate_settlers']['angle'])) \
                  ).to(u.m).magnitude
     return L_sed_plate
-=======
-    L_sed_plate = ((sed_input['plate_settlers']['S'] * ((sed_input['tank']['vel_up']/sed_input['plate_settlers']['vel_capture'])-1)
-                 + sed_input['plate_settlers']['thickness'] * (sed_input['tank']['vel_up']/sed_input['plate_settlers']['vel_capture']))
-                 / (np.sin(sed_input['plate_settlers']['angle']) * np.cos(sed_input['plate_settlers']['angle']))
-                 ).to(u.m)
-    return L_sed_plate
 
 @u.wraps(u.m, [u.m**3/u.s, u.degK], False)
 def depth_inlet_chan(Q_train, temp, hl_exit_man=4*u.cm, vel_max=442.9*u.mm/u.s,
@@ -894,5 +872,4 @@
     hl_inlet_chan_max = (hl_exit_man + hl_diffuser) * (1 - ratio_Q_tanks**2)
     L_chan = L_channel(Q_plant, sed_inputs)
     hl_weir_exit = pc.headloss_weir(Q_train, L_chan)
-    W_inlet_chan_preweir_min_plumbing =
->>>>>>> 13e5583a
+    W_inlet_chan_preweir_min_plumbing =